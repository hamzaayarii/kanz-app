--- conflicted
+++ resolved
@@ -16,7 +16,6 @@
 
     jwt.verify(token, SECRET_KEY, (err, decoded) => {
         if (err) {
-<<<<<<< HEAD
             console.error('Token verification error:', err);
             return res.status(403).json({ message: 'Invalid or expired token' });
         }
@@ -25,14 +24,6 @@
     });
 };
 
-=======
-            return res.status(403).json({ message: 'Invalid or expired token' });
-        }
-        req.user = decoded; // Stocker les informations de l'utilisateur décodées dans la requête
-        next();
-    });
-};
->>>>>>> 4e2b8182
 // Middleware to authorize accountants
 const authorizeAccountant = (req, res, next) => {
     if (req.user.role !== 'accountant' && req.user.role !== 'admin') {
