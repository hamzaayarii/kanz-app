{
  "name": "backend",
  "version": "1.0.0",
  "main": "server.js",
  "scripts": {
    "start": "nodemon server.js",
    "dev": "nodemon server.js",
    "test": "echo 'No tests configured' && exit 0",
    "build": "echo 'No build needed for Node.js' && exit 0"
  },
  "keywords": [],
  "author": "",
  "license": "ISC",
  "description": "",
  "dependencies": {
    "@google-cloud/vision": "^5.1.0",
    "axios": "^1.8.4",
    "bcryptjs": "^3.0.1",
    "cookie-parser": "^1.4.7",
    "cors": "^2.8.5",
    "dotenv": "^16.4.7",
    "express": "^4.21.2",
    "express-rate-limit": "^7.5.0",
    "express-session": "^1.18.1",
    "express-validator": "^7.2.1",
<<<<<<< HEAD
    "file-type": "^20.4.1",
=======
>>>>>>> 4e2b8182
    "formik": "^2.4.6",
    "generate-password": "^1.7.1",
    "google-auth-library": "^9.15.1",
    "gridfs-stream": "^1.1.1",
    "jsonwebtoken": "^9.0.2",
    "jwt-decode": "^4.0.0",
    "mongoose": "^8.10.1",
    "multer": "^1.4.4",
    "multer-gridfs-storage": "^5.0.2",
<<<<<<< HEAD
    "natural": "^8.0.1",
    "nodemailer": "^6.10.0",
    "pdf-parse": "^1.1.1",
    "pdf.js-extract": "^0.2.1",
    "pdf2pic": "^3.1.4",
    "pdfkit": "^0.16.0",
    "react": "^19.1.0",
    "react-toastify": "^11.0.5",
    "sanitize-html": "^2.15.0",
    "sharp": "^0.33.5",
    "socket.io": "^4.8.1",
=======
    "nodemailer": "^6.10.0",
    "pdfkit": "^0.16.0",
    "react-toastify": "^11.0.5",
>>>>>>> 4e2b8182
    "yup": "^1.6.1"
  },
  "devDependencies": {
    "nodemon": "^3.1.9"
  }
}<|MERGE_RESOLUTION|>--- conflicted
+++ resolved
@@ -23,10 +23,7 @@
     "express-rate-limit": "^7.5.0",
     "express-session": "^1.18.1",
     "express-validator": "^7.2.1",
-<<<<<<< HEAD
     "file-type": "^20.4.1",
-=======
->>>>>>> 4e2b8182
     "formik": "^2.4.6",
     "generate-password": "^1.7.1",
     "google-auth-library": "^9.15.1",
@@ -36,7 +33,6 @@
     "mongoose": "^8.10.1",
     "multer": "^1.4.4",
     "multer-gridfs-storage": "^5.0.2",
-<<<<<<< HEAD
     "natural": "^8.0.1",
     "nodemailer": "^6.10.0",
     "pdf-parse": "^1.1.1",
@@ -48,11 +44,6 @@
     "sanitize-html": "^2.15.0",
     "sharp": "^0.33.5",
     "socket.io": "^4.8.1",
-=======
-    "nodemailer": "^6.10.0",
-    "pdfkit": "^0.16.0",
-    "react-toastify": "^11.0.5",
->>>>>>> 4e2b8182
     "yup": "^1.6.1"
   },
   "devDependencies": {
