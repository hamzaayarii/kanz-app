lockfileVersion: '9.0'

settings:
  autoInstallPeers: true
  excludeLinksFromLockfile: false

importers:

  .:
    dependencies:
      '@google-cloud/vision':
        specifier: ^5.1.0
        version: 5.1.0
      axios:
        specifier: ^1.8.4
        version: 1.8.4
      bcryptjs:
        specifier: ^3.0.1
        version: 3.0.2
      cookie-parser:
        specifier: ^1.4.7
        version: 1.4.7
      cors:
        specifier: ^2.8.5
        version: 2.8.5
      dotenv:
        specifier: ^16.4.7
        version: 16.4.7
      express:
        specifier: ^4.21.2
        version: 4.21.2
      express-rate-limit:
        specifier: ^7.5.0
        version: 7.5.0(express@4.21.2)
      express-session:
        specifier: ^1.18.1
        version: 1.18.1
      express-validator:
        specifier: ^7.2.1
        version: 7.2.1
      file-type:
        specifier: ^20.4.1
        version: 20.4.1
      formik:
        specifier: ^2.4.6
        version: 2.4.6(react@19.1.0)
      generate-password:
        specifier: ^1.7.1
        version: 1.7.1
      google-auth-library:
        specifier: ^9.15.1
        version: 9.15.1
      gridfs-stream:
        specifier: ^1.1.1
        version: 1.1.1
      jsonwebtoken:
        specifier: ^9.0.2
        version: 9.0.2
      jwt-decode:
        specifier: ^4.0.0
        version: 4.0.0
      mongoose:
        specifier: ^8.10.1
        version: 8.12.1
      multer:
        specifier: ^1.4.4
        version: 1.4.4
      multer-gridfs-storage:
        specifier: ^5.0.2
        version: 5.0.2(multer@1.4.4)
      natural:
        specifier: ^8.0.1
        version: 8.0.1
      nodemailer:
        specifier: ^6.10.0
        version: 6.10.0
      pdf-parse:
        specifier: ^1.1.1
        version: 1.1.1
      pdf.js-extract:
        specifier: ^0.2.1
        version: 0.2.1
      pdf2pic:
        specifier: ^3.1.4
        version: 3.1.4
      pdfkit:
        specifier: ^0.16.0
        version: 0.16.0
      react:
        specifier: ^19.1.0
        version: 19.1.0
      react-toastify:
        specifier: ^11.0.5
        version: 11.0.5(react-dom@19.0.0(react@19.1.0))(react@19.1.0)
      sanitize-html:
        specifier: ^2.15.0
        version: 2.15.0
      sharp:
        specifier: ^0.33.5
        version: 0.33.5
<<<<<<< HEAD
=======
      socket.io:
        specifier: ^4.8.1
        version: 4.8.1
>>>>>>> 508fa7d0
      yup:
        specifier: ^1.6.1
        version: 1.6.1
    devDependencies:
      nodemon:
        specifier: ^3.1.9
        version: 3.1.9

packages:

  '@emnapi/runtime@1.4.0':
    resolution: {integrity: sha512-64WYIf4UYcdLnbKn/umDlNjQDSS8AgZrI/R9+x5ilkUVFxXcA1Ebl+gQLc/6mERA4407Xof0R7wEyEuj091CVw==}

  '@google-cloud/promisify@5.0.0':
    resolution: {integrity: sha512-N8qS6dlORGHwk7WjGXKOSsLjIjNINCPicsOX6gyyLiYk7mq3MtII96NZ9N2ahwA2vnkLmZODOIH9rlNniYWvCQ==}
    engines: {node: '>=18'}

  '@google-cloud/vision@5.1.0':
    resolution: {integrity: sha512-lLF6eTjFRngoV5mnOSqimWsNBt1u56ncxbO/vEFgVfw2TqPCEN2HDmFZquA+FZMDuxQnEVb6hUJCTlVgG3SJBg==}
    engines: {node: '>=18'}

  '@grpc/grpc-js@1.13.2':
    resolution: {integrity: sha512-nnR5nmL6lxF8YBqb6gWvEgLdLh/Fn+kvAdX5hUOnt48sNSb0riz/93ASd2E5gvanPA41X6Yp25bIfGRp1SMb2g==}
    engines: {node: '>=12.10.0'}

  '@grpc/proto-loader@0.7.13':
    resolution: {integrity: sha512-AiXO/bfe9bmxBjxxtYxFAXGZvMaN5s8kO+jBHAJCON8rJoB5YS/D6X7ZNc6XQkuHNmyl4CYaMI1fJ/Gn27RGGw==}
    engines: {node: '>=6'}
    hasBin: true

  '@img/sharp-darwin-arm64@0.33.5':
    resolution: {integrity: sha512-UT4p+iz/2H4twwAoLCqfA9UH5pI6DggwKEGuaPy7nCVQ8ZsiY5PIcrRvD1DzuY3qYL07NtIQcWnBSY/heikIFQ==}
    engines: {node: ^18.17.0 || ^20.3.0 || >=21.0.0}
    cpu: [arm64]
    os: [darwin]

  '@img/sharp-darwin-x64@0.33.5':
    resolution: {integrity: sha512-fyHac4jIc1ANYGRDxtiqelIbdWkIuQaI84Mv45KvGRRxSAa7o7d1ZKAOBaYbnepLC1WqxfpimdeWfvqqSGwR2Q==}
    engines: {node: ^18.17.0 || ^20.3.0 || >=21.0.0}
    cpu: [x64]
    os: [darwin]

  '@img/sharp-libvips-darwin-arm64@1.0.4':
    resolution: {integrity: sha512-XblONe153h0O2zuFfTAbQYAX2JhYmDHeWikp1LM9Hul9gVPjFY427k6dFEcOL72O01QxQsWi761svJ/ev9xEDg==}
    cpu: [arm64]
    os: [darwin]

  '@img/sharp-libvips-darwin-x64@1.0.4':
    resolution: {integrity: sha512-xnGR8YuZYfJGmWPvmlunFaWJsb9T/AO2ykoP3Fz/0X5XV2aoYBPkX6xqCQvUTKKiLddarLaxpzNe+b1hjeWHAQ==}
    cpu: [x64]
    os: [darwin]

  '@img/sharp-libvips-linux-arm64@1.0.4':
    resolution: {integrity: sha512-9B+taZ8DlyyqzZQnoeIvDVR/2F4EbMepXMc/NdVbkzsJbzkUjhXv/70GQJ7tdLA4YJgNP25zukcxpX2/SueNrA==}
    cpu: [arm64]
    os: [linux]

  '@img/sharp-libvips-linux-arm@1.0.5':
    resolution: {integrity: sha512-gvcC4ACAOPRNATg/ov8/MnbxFDJqf/pDePbBnuBDcjsI8PssmjoKMAz4LtLaVi+OnSb5FK/yIOamqDwGmXW32g==}
    cpu: [arm]
    os: [linux]

  '@img/sharp-libvips-linux-s390x@1.0.4':
    resolution: {integrity: sha512-u7Wz6ntiSSgGSGcjZ55im6uvTrOxSIS8/dgoVMoiGE9I6JAfU50yH5BoDlYA1tcuGS7g/QNtetJnxA6QEsCVTA==}
    cpu: [s390x]
    os: [linux]

  '@img/sharp-libvips-linux-x64@1.0.4':
    resolution: {integrity: sha512-MmWmQ3iPFZr0Iev+BAgVMb3ZyC4KeFc3jFxnNbEPas60e1cIfevbtuyf9nDGIzOaW9PdnDciJm+wFFaTlj5xYw==}
    cpu: [x64]
    os: [linux]

  '@img/sharp-libvips-linuxmusl-arm64@1.0.4':
    resolution: {integrity: sha512-9Ti+BbTYDcsbp4wfYib8Ctm1ilkugkA/uscUn6UXK1ldpC1JjiXbLfFZtRlBhjPZ5o1NCLiDbg8fhUPKStHoTA==}
    cpu: [arm64]
    os: [linux]

  '@img/sharp-libvips-linuxmusl-x64@1.0.4':
    resolution: {integrity: sha512-viYN1KX9m+/hGkJtvYYp+CCLgnJXwiQB39damAO7WMdKWlIhmYTfHjwSbQeUK/20vY154mwezd9HflVFM1wVSw==}
    cpu: [x64]
    os: [linux]

  '@img/sharp-linux-arm64@0.33.5':
    resolution: {integrity: sha512-JMVv+AMRyGOHtO1RFBiJy/MBsgz0x4AWrT6QoEVVTyh1E39TrCUpTRI7mx9VksGX4awWASxqCYLCV4wBZHAYxA==}
    engines: {node: ^18.17.0 || ^20.3.0 || >=21.0.0}
    cpu: [arm64]
    os: [linux]

  '@img/sharp-linux-arm@0.33.5':
    resolution: {integrity: sha512-JTS1eldqZbJxjvKaAkxhZmBqPRGmxgu+qFKSInv8moZ2AmT5Yib3EQ1c6gp493HvrvV8QgdOXdyaIBrhvFhBMQ==}
    engines: {node: ^18.17.0 || ^20.3.0 || >=21.0.0}
    cpu: [arm]
    os: [linux]

  '@img/sharp-linux-s390x@0.33.5':
    resolution: {integrity: sha512-y/5PCd+mP4CA/sPDKl2961b+C9d+vPAveS33s6Z3zfASk2j5upL6fXVPZi7ztePZ5CuH+1kW8JtvxgbuXHRa4Q==}
    engines: {node: ^18.17.0 || ^20.3.0 || >=21.0.0}
    cpu: [s390x]
    os: [linux]

  '@img/sharp-linux-x64@0.33.5':
    resolution: {integrity: sha512-opC+Ok5pRNAzuvq1AG0ar+1owsu842/Ab+4qvU879ippJBHvyY5n2mxF1izXqkPYlGuP/M556uh53jRLJmzTWA==}
    engines: {node: ^18.17.0 || ^20.3.0 || >=21.0.0}
    cpu: [x64]
    os: [linux]

  '@img/sharp-linuxmusl-arm64@0.33.5':
    resolution: {integrity: sha512-XrHMZwGQGvJg2V/oRSUfSAfjfPxO+4DkiRh6p2AFjLQztWUuY/o8Mq0eMQVIY7HJ1CDQUJlxGGZRw1a5bqmd1g==}
    engines: {node: ^18.17.0 || ^20.3.0 || >=21.0.0}
    cpu: [arm64]
    os: [linux]

  '@img/sharp-linuxmusl-x64@0.33.5':
    resolution: {integrity: sha512-WT+d/cgqKkkKySYmqoZ8y3pxx7lx9vVejxW/W4DOFMYVSkErR+w7mf2u8m/y4+xHe7yY9DAXQMWQhpnMuFfScw==}
    engines: {node: ^18.17.0 || ^20.3.0 || >=21.0.0}
    cpu: [x64]
    os: [linux]

  '@img/sharp-wasm32@0.33.5':
    resolution: {integrity: sha512-ykUW4LVGaMcU9lu9thv85CbRMAwfeadCJHRsg2GmeRa/cJxsVY9Rbd57JcMxBkKHag5U/x7TSBpScF4U8ElVzg==}
    engines: {node: ^18.17.0 || ^20.3.0 || >=21.0.0}
    cpu: [wasm32]

  '@img/sharp-win32-ia32@0.33.5':
    resolution: {integrity: sha512-T36PblLaTwuVJ/zw/LaH0PdZkRz5rd3SmMHX8GSmR7vtNSP5Z6bQkExdSK7xGWyxLw4sUknBuugTelgw2faBbQ==}
    engines: {node: ^18.17.0 || ^20.3.0 || >=21.0.0}
    cpu: [ia32]
    os: [win32]

  '@img/sharp-win32-x64@0.33.5':
    resolution: {integrity: sha512-MpY/o8/8kj+EcnxwvrP4aTJSWw/aZ7JIGR4aBeZkZw5B7/Jn+tY9/VNwtcoGmdT7GfggGIU4kygOMSbYnOrAbg==}
    engines: {node: ^18.17.0 || ^20.3.0 || >=21.0.0}
    cpu: [x64]
    os: [win32]

  '@js-sdsl/ordered-map@4.4.2':
    resolution: {integrity: sha512-iUKgm52T8HOE/makSxjqoWhe95ZJA1/G1sYsGev2JDKUSS14KAgg1LHb+Ba+IPow0xflbnSkOsZcO08C7w1gYw==}

  '@mongodb-js/saslprep@1.2.0':
    resolution: {integrity: sha512-+ywrb0AqkfaYuhHs6LxKWgqbh3I72EpEgESCw37o+9qPx9WTCkgDm2B+eMrwehGtHBWHFU4GXvnSCNiFhhausg==}

  '@protobufjs/aspromise@1.1.2':
    resolution: {integrity: sha512-j+gKExEuLmKwvz3OgROXtrJ2UG2x8Ch2YZUxahh+s1F2HZ+wAceUNLkvy6zKCPVRkU++ZWQrdxsUeQXmcg4uoQ==}

  '@protobufjs/base64@1.1.2':
    resolution: {integrity: sha512-AZkcAA5vnN/v4PDqKyMR5lx7hZttPDgClv83E//FMNhR2TMcLUhfRUBHCmSl0oi9zMgDDqRUJkSxO3wm85+XLg==}

  '@protobufjs/codegen@2.0.4':
    resolution: {integrity: sha512-YyFaikqM5sH0ziFZCN3xDC7zeGaB/d0IUb9CATugHWbd1FRFwWwt4ld4OYMPWu5a3Xe01mGAULCdqhMlPl29Jg==}

  '@protobufjs/eventemitter@1.1.0':
    resolution: {integrity: sha512-j9ednRT81vYJ9OfVuXG6ERSTdEL1xVsNgqpkxMsbIabzSo3goCjDIveeGv5d03om39ML71RdmrGNjG5SReBP/Q==}

  '@protobufjs/fetch@1.1.0':
    resolution: {integrity: sha512-lljVXpqXebpsijW71PZaCYeIcE5on1w5DlQy5WH6GLbFryLUrBD4932W/E2BSpfRJWseIL4v/KPgBFxDOIdKpQ==}

  '@protobufjs/float@1.0.2':
    resolution: {integrity: sha512-Ddb+kVXlXst9d+R9PfTIxh1EdNkgoRe5tOX6t01f1lYWOvJnSPDBlG241QLzcyPdoNTsblLUdujGSE4RzrTZGQ==}

  '@protobufjs/inquire@1.1.0':
    resolution: {integrity: sha512-kdSefcPdruJiFMVSbn801t4vFK7KB/5gd2fYvrxhuJYg8ILrmn9SKSX2tZdV6V+ksulWqS7aXjBcRXl3wHoD9Q==}

  '@protobufjs/path@1.1.2':
    resolution: {integrity: sha512-6JOcJ5Tm08dOHAbdR3GrvP+yUUfkjG5ePsHYczMFLq3ZmMkAD98cDgcT2iA1lJ9NVwFd4tH/iSSoe44YWkltEA==}

  '@protobufjs/pool@1.1.0':
    resolution: {integrity: sha512-0kELaGSIDBKvcgS4zkjz1PeddatrjYcmMWOlAuAPwAeccUrPHdUqo/J6LiymHHEiJT5NrF1UVwxY14f+fy4WQw==}

  '@protobufjs/utf8@1.1.0':
    resolution: {integrity: sha512-Vvn3zZrhQZkkBE8LSuW3em98c0FwgO4nxzv6OdSxPKJIEKY2bGbHn+mhGIPerzI4twdxaP8/0+06HBpwf345Lw==}

  '@redis/bloom@1.2.0':
    resolution: {integrity: sha512-HG2DFjYKbpNmVXsa0keLHp/3leGJz1mjh09f2RLGGLQZzSHpkmZWuwJbAvo3QcRY8p80m5+ZdXZdYOSBLlp7Cg==}
    peerDependencies:
      '@redis/client': ^1.0.0

  '@redis/client@1.6.0':
    resolution: {integrity: sha512-aR0uffYI700OEEH4gYnitAnv3vzVGXCFvYfdpu/CJKvk4pHfLPEy/JSZyrpQ+15WhXe1yJRXLtfQ84s4mEXnPg==}
    engines: {node: '>=14'}

  '@redis/graph@1.1.1':
    resolution: {integrity: sha512-FEMTcTHZozZciLRl6GiiIB4zGm5z5F3F6a6FZCyrfxdKOhFlGkiAqlexWMBzCi4DcRoyiOsuLfW+cjlGWyExOw==}
    peerDependencies:
      '@redis/client': ^1.0.0

  '@redis/json@1.0.7':
    resolution: {integrity: sha512-6UyXfjVaTBTJtKNG4/9Z8PSpKE6XgSyEb8iwaqDcy+uKrd/DGYHTWkUdnQDyzm727V7p21WUMhsqz5oy65kPcQ==}
    peerDependencies:
      '@redis/client': ^1.0.0

  '@redis/search@1.2.0':
    resolution: {integrity: sha512-tYoDBbtqOVigEDMAcTGsRlMycIIjwMCgD8eR2t0NANeQmgK/lvxNAvYyb6bZDD4frHRhIHkJu2TBRvB0ERkOmw==}
    peerDependencies:
      '@redis/client': ^1.0.0

  '@redis/time-series@1.1.0':
    resolution: {integrity: sha512-c1Q99M5ljsIuc4YdaCwfUEXsofakb9c8+Zse2qxTadu8TalLXuAESzLvFAvNVbkmSlvlzIQOLpBCmWI9wTOt+g==}
    peerDependencies:
      '@redis/client': ^1.0.0

  '@socket.io/component-emitter@3.1.2':
    resolution: {integrity: sha512-9BCxFwvbGg/RsZK9tjXd8s4UcwR0MWeFQ1XEKIQVVvAGJyINdrqKMcTRyLoK8Rse1GjzLV9cwjWV1olXRWEXVA==}

  '@swc/helpers@0.5.15':
    resolution: {integrity: sha512-JQ5TuMi45Owi4/BIMAJBoSQoOJu12oOk/gADqlcUL9JEdHB8vyjUSsxqeNXnmXHjYKMi2WcYtezGEEhqUI/E2g==}

  '@tokenizer/inflate@0.2.7':
    resolution: {integrity: sha512-MADQgmZT1eKjp06jpI2yozxaU9uVs4GzzgSL+uEq7bVcJ9V1ZXQkeGNql1fsSI0gMy1vhvNTNbUqrx+pZfJVmg==}
    engines: {node: '>=18'}

  '@tokenizer/token@0.3.0':
    resolution: {integrity: sha512-OvjF+z51L3ov0OyAU0duzsYuvO01PH7x4t6DJx+guahgTnBHkhJdG7soQeTSFLWN3efnHyibZ4Z8l2EuWwJN3A==}

  '@tootallnate/once@2.0.0':
    resolution: {integrity: sha512-XCuKFP5PS55gnMVu3dty8KPatLqUoy/ZYzDzAGCQ8JNFCkLXzmI7vNHCR+XpbZaMWQK/vQubr7PkYq8g470J/A==}
    engines: {node: '>= 10'}

  '@types/body-parser@1.19.5':
    resolution: {integrity: sha512-fB3Zu92ucau0iQ0JMCFQE7b/dv8Ot07NI3KaZIkIUNXq82k4eBAqUaneXfleGY9JWskeS9y+u0nXMyspcuQrCg==}

  '@types/bson@4.2.4':
    resolution: {integrity: sha512-SG23E3JDH6y8qF20a4G9txLuUl+TCV16gxsKyntmGiJez2V9VBJr1Y8WxTBBD6OgBVcvspQ7sxgdNMkXFVcaEA==}
    deprecated: This is a stub types definition. bson provides its own type definitions, so you do not need this installed.

  '@types/caseless@0.12.5':
    resolution: {integrity: sha512-hWtVTC2q7hc7xZ/RLbxapMvDMgUnDvKvMOpKal4DrMyfGBUfB1oKaZlIRr6mJL+If3bAP6sV/QneGzF6tJjZDg==}

  '@types/connect@3.4.38':
    resolution: {integrity: sha512-K6uROf1LD88uDQqJCktA4yzL1YYAK6NgfsI0v/mTgyPKWsX1CnJ0XPSDhViejru1GcRkLWb8RlzFYJRqGUbaug==}

  '@types/cors@2.8.17':
    resolution: {integrity: sha512-8CGDvrBj1zgo2qE+oS3pOCyYNqCPryMWY2bGfwA0dcfopWGgxs+78df0Rs3rc9THP4JkOhLsAa+15VdpAqkcUA==}

  '@types/express-serve-static-core@4.19.6':
    resolution: {integrity: sha512-N4LZ2xG7DatVqhCZzOGb1Yi5lMbXSZcmdLDe9EzSndPV2HpWYWzRbaerl2n27irrm94EPpprqa8KpskPT085+A==}

  '@types/express@4.17.21':
    resolution: {integrity: sha512-ejlPM315qwLpaQlQDTjPdsUFSc6ZsP4AN6AlWnogPjQ7CVi7PYF3YVz+CY3jE2pwYf7E/7HlDAN0rV2GxTG0HQ==}

  '@types/hoist-non-react-statics@3.3.6':
    resolution: {integrity: sha512-lPByRJUer/iN/xa4qpyL0qmL11DqNW81iU/IG1S3uvRUq4oKagz8VCxZjiWkumgt66YT3vOdDgZ0o32sGKtCEw==}

  '@types/http-errors@2.0.4':
    resolution: {integrity: sha512-D0CFMMtydbJAegzOyHjtiKPLlvnm3iTZyZRSZoLq2mRhDdmLfIWOCYPfQJ4cu2erKghU++QvjcUjp/5h7hESpA==}

  '@types/long@5.0.0':
    resolution: {integrity: sha512-eQs9RsucA/LNjnMoJvWG/nXa7Pot/RbBzilF/QRIU/xRl+0ApxrSUFsV5lmf01SvSlqMzJ7Zwxe440wmz2SJGA==}
    deprecated: This is a stub types definition. long provides its own type definitions, so you do not need this installed.

  '@types/mime@1.3.5':
    resolution: {integrity: sha512-/pyBZWSLD2n0dcHE3hq8s8ZvcETHtEuF+3E7XVt0Ig2nvsVQXdghHVcEkIWjy9A0wKfTn97a/PSDYohKIlnP/w==}

  '@types/mongodb@3.6.20':
    resolution: {integrity: sha512-WcdpPJCakFzcWWD9juKoZbRtQxKIMYF/JIAM4JrNHrMcnJL6/a2NWjXxW7fo9hxboxxkg+icff8d7+WIEvKgYQ==}

  '@types/multer@1.4.12':
    resolution: {integrity: sha512-pQ2hoqvXiJt2FP9WQVLPRO+AmiIm/ZYkavPlIQnx282u4ZrVdztx0pkh3jjpQt0Kz+YI0YhSG264y08UJKoUQg==}

  '@types/node@22.13.10':
    resolution: {integrity: sha512-I6LPUvlRH+O6VRUqYOcMudhaIdUVWfsjnZavnsraHvpBwaEyMN29ry+0UVJhImYL16xsscu0aske3yA+uPOWfw==}

  '@types/pump@1.1.3':
    resolution: {integrity: sha512-ZyooTTivmOwPfOwLVaszkF8Zq6mvavgjuHYitZhrIjfQAJDH+kIP3N+MzpG1zDAslsHvVz6Q8ECfivix3qLJaQ==}

  '@types/qs@6.9.18':
    resolution: {integrity: sha512-kK7dgTYDyGqS+e2Q4aK9X3D7q234CIZ1Bv0q/7Z5IwRDoADNU81xXJK/YVyLbLTZCoIwUoDoffFeF+p/eIklAA==}

  '@types/range-parser@1.2.7':
    resolution: {integrity: sha512-hKormJbkJqzQGhziax5PItDUTMAM9uE2XXQmM37dyd4hVM+5aVl7oVxMVUiVQn2oCQFN/LKCZdvSM0pFRqbSmQ==}

  '@types/react@19.0.10':
    resolution: {integrity: sha512-JuRQ9KXLEjaUNjTWpzuR231Z2WpIwczOkBEIvbHNCzQefFIT0L8IqE6NV6ULLyC1SI/i234JnDoMkfg+RjQj2g==}

  '@types/request@2.48.12':
    resolution: {integrity: sha512-G3sY+NpsA9jnwm0ixhAFQSJ3Q9JkpLZpJbI3GMv0mIAT0y3mRabYeINzal5WOChIiaTEGQYlHOKgkaM9EisWHw==}

  '@types/send@0.17.4':
    resolution: {integrity: sha512-x2EM6TJOybec7c52BX0ZspPodMsQUd5L6PRwOunVyVUhXiBSKf3AezDL8Dgvgt5o0UfKNfuA0eMLr2wLT4AiBA==}

  '@types/serve-static@1.15.7':
    resolution: {integrity: sha512-W8Ym+h8nhuRwaKPaDw34QUkwsGi6Rc4yYqvKFo5rm2FUEhCFbzVWrxXUxuKK8TASjWsysJY0nsmNCGhCOIsrOw==}

  '@types/tough-cookie@4.0.5':
    resolution: {integrity: sha512-/Ad8+nIOV7Rl++6f1BdKxFSMgmoqEoYbHRpPcx3JEfv8VRsQe9Z4mCXeJBzxs7mbHY/XOZZuXlRNfhpVPbs6ZA==}

  '@types/webidl-conversions@7.0.3':
    resolution: {integrity: sha512-CiJJvcRtIgzadHCYXw7dqEnMNRjhGZlYK05Mj9OyktqV8uVT8fD2BFOB7S1uwBE3Kj2Z+4UyPmFw/Ixgw/LAlA==}

  '@types/whatwg-url@11.0.5':
    resolution: {integrity: sha512-coYR071JRaHa+xoEvvYqvnIHaVqaYrLPbsufM9BF63HkwI5Lgmy2QR8Q5K/lYDYo5AK82wOvSOS0UsLTpTG7uQ==}

  abort-controller@3.0.0:
    resolution: {integrity: sha512-h8lQ8tacZYnR3vNQTgibj+tODHI5/+l06Au2Pcriv/Gmet0eaj4TwWH41sO9wnHDiQsEj19q0drzdWdeAHtweg==}
    engines: {node: '>=6.5'}

  accepts@1.3.8:
    resolution: {integrity: sha512-PYAthTa2m2VKxuvSD3DPC/Gy+U+sOA1LAuT8mkmRuvw+NACSaeXEQ+NHcVF7rONl6qcaxV3Uuemwawk+7+SJLw==}
    engines: {node: '>= 0.6'}

  afinn-165-financialmarketnews@3.0.0:
    resolution: {integrity: sha512-0g9A1S3ZomFIGDTzZ0t6xmv4AuokBvBmpes8htiyHpH7N4xDmvSQL6UxL/Zcs2ypRb3VwgCscaD8Q3zEawKYhw==}

  afinn-165@1.0.4:
    resolution: {integrity: sha512-7+Wlx3BImrK0HiG6y3lU4xX7SpBPSSu8T9iguPMlaueRFxjbYwAQrp9lqZUuFikqKbd/en8lVREILvP2J80uJA==}

  agent-base@6.0.2:
    resolution: {integrity: sha512-RZNwNclF7+MS/8bDg70amg32dyeZGZxiDuQmZxKLAlQjr3jGyLx+4Kkk58UO7D2QdgFIQCovuSuZESne6RG6XQ==}
    engines: {node: '>= 6.0.0'}

  agent-base@7.1.3:
    resolution: {integrity: sha512-jRR5wdylq8CkOe6hei19GGZnxM6rBGwFl3Bg0YItGDimvjGtAvdZk4Pu6Cl4u4Igsws4a1fd1Vq3ezrhn4KmFw==}
    engines: {node: '>= 14'}

  ansi-regex@5.0.1:
    resolution: {integrity: sha512-quJQXlTSUGL2LH9SUXo8VwsY4soanhgo6LNSm84E1LBcE8s3O0wpdiRzyR9z/ZZJMlMWv37qOOb9pdJlMUEKFQ==}
    engines: {node: '>=8'}

  ansi-styles@4.3.0:
    resolution: {integrity: sha512-zbB9rCJAT1rbjiVDb2hqKFHNYLxgtk8NURxZ3IZwD3F6NtxbXZQCnnSi1Lkx+IDohdPlFp222wVALIheZJQSEg==}
    engines: {node: '>=8'}

  anymatch@3.1.3:
    resolution: {integrity: sha512-KMReFUr0B4t+D+OBkjR3KYqvocp2XaSzO55UcB6mgQMd3KbcE+mWTyvVV7D/zsdEbNnV6acZUutkiHQXvTr1Rw==}
    engines: {node: '>= 8'}

  apparatus@0.0.10:
    resolution: {integrity: sha512-KLy/ugo33KZA7nugtQ7O0E1c8kQ52N3IvD/XgIh4w/Nr28ypfkwDfA67F1ev4N1m5D+BOk1+b2dEJDfpj/VvZg==}
    engines: {node: '>=0.2.6'}

  append-field@1.0.0:
    resolution: {integrity: sha512-klpgFSWLW1ZEs8svjfb7g4qWY0YS5imI82dTg+QahUvJ8YqAY0P10Uk8tTyh9ZGuYEZEMaeJYCF5BFuX552hsw==}

  array-flatten@1.1.1:
    resolution: {integrity: sha512-PCVAQswWemu6UdxsDFFX/+gVeYqKAod3D3UVm91jHwynguOwAvYPhx8nNlM++NqRcK6CxxpUafjmhIdKiHibqg==}

  array-parallel@0.1.3:
    resolution: {integrity: sha512-TDPTwSWW5E4oiFiKmz6RGJ/a80Y91GuLgUYuLd49+XBS75tYo8PNgaT2K/OxuQYqkoI852MDGBorg9OcUSTQ8w==}

  array-series@0.1.5:
    resolution: {integrity: sha512-L0XlBwfx9QetHOsbLDrE/vh2t018w9462HM3iaFfxRiK83aJjAt/Ja3NMkOW7FICwWTlQBa3ZbL5FKhuQWkDrg==}

  async@3.2.6:
    resolution: {integrity: sha512-htCUDlxyyCLMgaM3xXg0C0LW2xqfuQ6p05pCEIsXuyQ+a1koYKTuBMzRNwmybfLgvJDMd0r1LTn4+E0Ti6C2AA==}

  asynckit@0.4.0:
    resolution: {integrity: sha512-Oei9OH4tRh0YqU3GxhX79dM/mwVgvbZJaSNaRk+bshkj0S5cfHcgYakreBjrHwatXKbz+IoIdYLxrKim2MjW0Q==}

  axios@1.8.4:
    resolution: {integrity: sha512-eBSYY4Y68NNlHbHBMdeDmKNtDgXWhQsJcGqzO3iLUM0GraQFSS9cVgPX5I9b3lbdFKyYoAEGAZF1DwhTaljNAw==}

  balanced-match@1.0.2:
    resolution: {integrity: sha512-3oSeUO0TMV67hN1AmbXsK4yaqU7tjiHlbxRDZOpH0KW9+CeX4bRAaX0Anxt0tx2MrpRpWwQaPwIlISEJhYU5Pw==}

  base64-js@0.0.8:
    resolution: {integrity: sha512-3XSA2cR/h/73EzlXXdU6YNycmYI7+kicTxks4eJg2g39biHR84slg2+des+p7iHYhbRg/udIS4TD53WabcOUkw==}
    engines: {node: '>= 0.4'}

  base64-js@1.5.1:
    resolution: {integrity: sha512-AKpaYlHn8t4SVbOHCy+b5+KKgvR4vrsD8vbvrbiQJps7fKDTkjkDry6ji0rUJjC0kzbNePLwzxq8iypo41qeWA==}

  base64id@2.0.0:
    resolution: {integrity: sha512-lGe34o6EHj9y3Kts9R4ZYs/Gr+6N7MCaMlIFA3F1R2O5/m7K06AxfSeO5530PEERE6/WyEg3lsuyw4GHlPZHog==}
    engines: {node: ^4.5.0 || >= 5.9}

  basic-auth@2.0.1:
    resolution: {integrity: sha512-NF+epuEdnUYVlGuhaxbbq+dvJttwLnGY+YixlXlME5KpQ5W3CnXA5cVTneY3SPbPDRkcjMbifrwmFYcClgOZeg==}
    engines: {node: '>= 0.8'}

  bcryptjs@3.0.2:
    resolution: {integrity: sha512-k38b3XOZKv60C4E2hVsXTolJWfkGRMbILBIe2IBITXciy5bOsTKot5kDrf3ZfufQtQOUN5mXceUEpU1rTl9Uog==}
    hasBin: true

  bignumber.js@9.1.2:
    resolution: {integrity: sha512-2/mKyZH9K85bzOEfhXDBFZTGd1CTs+5IHpeFQo9luiBG7hghdC851Pj2WAhb6E3R6b9tZj/XKhbg4fum+Kepug==}

  binary-extensions@2.3.0:
    resolution: {integrity: sha512-Ceh+7ox5qe7LJuLHoY0feh3pHuUDHAcRUeyL2VYghZwfpkNIy/+8Ocg0a3UuSoYzavmylwuLWQOf3hl0jjMMIw==}
    engines: {node: '>=8'}

  body-parser@1.20.3:
    resolution: {integrity: sha512-7rAxByjUMqQ3/bHJy7D6OGXvx/MMc4IqBn/X0fcM1QUcAItpZrBEYhWGem+tzXH90c+G01ypMcYJBO9Y30203g==}
    engines: {node: '>= 0.8', npm: 1.2.8000 || >= 1.4.16}

  brace-expansion@1.1.11:
    resolution: {integrity: sha512-iCuPHDFgrHX7H2vEI/5xpz07zSHB00TpugqhmYtVmMO6518mCuRMoOYFldEBl0g187ufozdaHgWKcYFb61qGiA==}

  braces@3.0.3:
    resolution: {integrity: sha512-yQbXgO/OSZVD2IsiLlro+7Hf6Q18EJrKSEsdoMzKePKXct3gvD8oLcOQdIzGupr5Fj+EDe8gO/lxc1BzfMpxvA==}
    engines: {node: '>=8'}

  brotli@1.3.3:
    resolution: {integrity: sha512-oTKjJdShmDuGW94SyyaoQvAjf30dZaHnjJ8uAF+u2/vGJkJbJPJAT1gDiOJP5v1Zb6f9KEyW/1HpuaWIXtGHPg==}

  bson@6.10.3:
    resolution: {integrity: sha512-MTxGsqgYTwfshYWTRdmZRC+M7FnG1b4y7RO7p2k3X24Wq0yv1m77Wsj0BzlPzd/IowgESfsruQCUToa7vbOpPQ==}
    engines: {node: '>=16.20.1'}

  buffer-equal-constant-time@1.0.1:
    resolution: {integrity: sha512-zRpUiDwd/xk6ADqPMATG8vc9VPrkck7T07OIx0gnjmJAnHnTVXNQG3vfvWNuiZIkwu9KrKdA1iJKfsfTVxE6NA==}

  buffer-from@1.1.2:
    resolution: {integrity: sha512-E+XQCRwSbaaiChtv6k6Dwgc+bx+Bs6vuKJHHl5kox/BaKbhiXzqQOwK4cO22yElGp2OCmjwVhT3HmxgyPGnJfQ==}

  busboy@0.2.14:
    resolution: {integrity: sha512-InWFDomvlkEj+xWLBfU3AvnbVYqeTWmQopiW0tWWEy5yehYm2YkGEc59sUmw/4ty5Zj/b0WHGs1LgecuBSBGrg==}
    engines: {node: '>=0.8.0'}

  bytes@3.1.2:
    resolution: {integrity: sha512-/Nf7TyzTx6S3yRJObOAV7956r8cr2+Oj8AC5dt8wSP3BQAoeX58NoHyCU8P8zGkNXStjTSi6fzO6F0pBdcYbEg==}
    engines: {node: '>= 0.8'}

  call-bind-apply-helpers@1.0.2:
    resolution: {integrity: sha512-Sp1ablJ0ivDkSzjcaJdxEunN5/XvksFJ2sMBFfq6x0ryhQV/2b/KwFe21cMpmHtPOSij8K99/wSfoEuTObmuMQ==}
    engines: {node: '>= 0.4'}

  call-bound@1.0.4:
    resolution: {integrity: sha512-+ys997U96po4Kx/ABpBCqhA9EuxJaQWDQg7295H4hBphv3IZg0boBKuwYpt4YXp6MZ5AmZQnU/tyMTlRpaSejg==}
    engines: {node: '>= 0.4'}

  chalk@4.1.2:
    resolution: {integrity: sha512-oKnbhFyRIXpUuez8iBMmyEa4nbj4IOQyuhc/wy9kY7/WVPcwIO9VA668Pu8RkO7+0G76SLROeyw9CpQ061i4mA==}
    engines: {node: '>=10'}

  chokidar@3.6.0:
    resolution: {integrity: sha512-7VT13fmjotKpGipCW9JEQAusEPE+Ei8nl6/g4FBAmIm0GOOLMua9NDDo/DWp0ZAxCr3cPq5ZpBqmPAQgDda2Pw==}
    engines: {node: '>= 8.10.0'}

  cliui@8.0.1:
    resolution: {integrity: sha512-BSeNnyus75C4//NQ9gQt1/csTXyo/8Sb+afLAkzAptFuMsod9HFokGNudZpi/oQV73hnVK+sR+5PVRMd+Dr7YQ==}
    engines: {node: '>=12'}

  clone@2.1.2:
    resolution: {integrity: sha512-3Pe/CF1Nn94hyhIYpjtiLhdCoEoz0DqQ+988E9gmeEdQZlojxnOb74wctFyuwWQHzqyf9X7C7MG8juUpqBJT8w==}
    engines: {node: '>=0.8'}

  clsx@2.1.1:
    resolution: {integrity: sha512-eYm0QWBtUrBWZWG0d386OGAw16Z995PiOVo2B7bjWSbHedGl5e0ZWaq65kOGgUSNesEIDkB9ISbTg/JK9dhCZA==}
    engines: {node: '>=6'}

  cluster-key-slot@1.1.2:
    resolution: {integrity: sha512-RMr0FhtfXemyinomL4hrWcYJxmX6deFdCxpJzhDttxgO1+bcCnkk+9drydLVDmAMG7NE6aN/fl4F7ucU/90gAA==}
    engines: {node: '>=0.10.0'}

  color-convert@2.0.1:
    resolution: {integrity: sha512-RRECPsj7iu/xb5oKYcsFHSppFNnsj/52OVTRKb4zP5onXwVF3zVmmToNcOfGC+CRDpfK/U584fMg38ZHCaElKQ==}
    engines: {node: '>=7.0.0'}

  color-name@1.1.4:
    resolution: {integrity: sha512-dOy+3AuW3a2wNbZHIuMZpTcgjGuLU/uBL/ubcZF9OXbDo8ff4O8yVp5Bf0efS8uEoYo5q4Fx7dY9OgQGXgAsQA==}

  color-string@1.9.1:
    resolution: {integrity: sha512-shrVawQFojnZv6xM40anx4CkoDP+fZsw/ZerEMsW/pyzsRbElpsL/DBVW7q3ExxwusdNXI3lXpuhEZkzs8p5Eg==}

  color@4.2.3:
    resolution: {integrity: sha512-1rXeuUUiGGrykh+CeBdu5Ie7OJwinCgQY0bc7GCRxy5xVHy+moaqkpL/jqQq0MtQOeYcrqEz4abc5f0KtU7W4A==}
    engines: {node: '>=12.5.0'}

  combined-stream@1.0.8:
    resolution: {integrity: sha512-FQN4MRfuJeHf7cBbBMJFXhKSDq+2kAArBlmRBvcvFE5BB1HZKXtSFASDhdlz9zOYwxh8lDdnvmMOe/+5cdoEdg==}
    engines: {node: '>= 0.8'}

  concat-map@0.0.1:
    resolution: {integrity: sha512-/Srv4dswyQNBfohGpz9o6Yb3Gz3SrUDqBH5rTuhGR7ahtlbYKnVxw2bCFMRljaA7EXHaXZ8wsHdodFvbkhKmqg==}

  concat-stream@1.6.2:
    resolution: {integrity: sha512-27HBghJxjiZtIk3Ycvn/4kbJk/1uZuJFfuPEns6LaEvpvG1f0hTea8lilrouyo9mVc2GWdcEZ8OLoGmSADlrCw==}
    engines: {'0': node >= 0.8}

  content-disposition@0.5.4:
    resolution: {integrity: sha512-FveZTNuGw04cxlAiWbzi6zTAL/lhehaWbTtgluJh4/E95DqMwTmha3KZN1aAWA8cFIhHzMZUvLevkw5Rqk+tSQ==}
    engines: {node: '>= 0.6'}

  content-type@1.0.5:
    resolution: {integrity: sha512-nTjqfcBFEipKdXCv4YDQWCfmcLZKm81ldF0pAopTvyrFGVbcR6P/VAAd5G7N+0tTr8QqiU0tFadD6FK4NtJwOA==}
    engines: {node: '>= 0.6'}

  cookie-parser@1.4.7:
    resolution: {integrity: sha512-nGUvgXnotP3BsjiLX2ypbQnWoGUPIIfHQNZkkC668ntrzGWEZVW70HDEB1qnNGMicPje6EttlIgzo51YSwNQGw==}
    engines: {node: '>= 0.8.0'}

  cookie-signature@1.0.6:
    resolution: {integrity: sha512-QADzlaHc8icV8I7vbaJXJwod9HWYp8uCqf1xa4OfNu1T7JVxQIrUgOWtHdNDtPiywmFbiS12VjotIXLrKM3orQ==}

  cookie-signature@1.0.7:
    resolution: {integrity: sha512-NXdYc3dLr47pBkpUCHtKSwIOQXLVn8dZEuywboCOJY/osA0wFSLlSawr3KN8qXJEyX66FcONTH8EIlVuK0yyFA==}

  cookie@0.7.1:
    resolution: {integrity: sha512-6DnInpx7SJ2AK3+CTUE/ZM0vWTUboZCegxhC2xiIydHR9jNuTAASBrfEpHhiGOZw/nX51bHt6YQl8jsGo4y/0w==}
    engines: {node: '>= 0.6'}

  cookie@0.7.2:
    resolution: {integrity: sha512-yki5XnKuf750l50uGTllt6kKILY4nQ1eNIQatoXEByZ5dWgnKqbnqmTrBE5B4N7lrMJKQ2ytWMiTO2o0v6Ew/w==}
    engines: {node: '>= 0.6'}

  core-util-is@1.0.3:
    resolution: {integrity: sha512-ZQBvi1DcpJ4GDqanjucZ2Hj3wEO5pZDS89BWbkcrvdxksJorwUDDZamX9ldFkp9aw2lmBDLgkObEA4DWNJ9FYQ==}

  cors@2.8.5:
    resolution: {integrity: sha512-KIHbLJqu73RGr/hnbrO9uBeixNGuvSQjul/jdFvS/KFSIH1hWVd1ng7zOHx+YrEfInLG7q4n6GHQ9cDtxv/P6g==}
    engines: {node: '>= 0.10'}

  corser@2.0.1:
    resolution: {integrity: sha512-utCYNzRSQIZNPIcGZdQc92UVJYAhtGAteCFg0yRaFm8f0P+CPtyGyHXJcGXnffjCybUCEx3FQ2G7U3/o9eIkVQ==}
    engines: {node: '>= 0.4.0'}

  cross-spawn@7.0.6:
    resolution: {integrity: sha512-uV2QOWP2nWzsy2aMp8aRibhi9dlzF5Hgh5SHaB9OiTGEyDTiJJyx0uy51QXdyWbtAHNua4XJzUKca3OzKUd3vA==}
    engines: {node: '>= 8'}

  crypto-js@4.2.0:
    resolution: {integrity: sha512-KALDyEYgpY+Rlob/iriUtjV6d5Eq+Y191A5g4UqLAi8CyGP9N1+FdVbkc1SxKc2r4YAYqG8JzO2KGL+AizD70Q==}

  csstype@3.1.3:
    resolution: {integrity: sha512-M1uQkMl8rQK/szD0LNhtqxIPLpimGm8sOBwU7lLnCpSbTyY3yeU1Vc7l4KT5zT4s/yOxHH5O7tIuuLOCnLADRw==}

  data-uri-to-buffer@4.0.1:
    resolution: {integrity: sha512-0R9ikRb668HB7QDxT1vkpuUBtqc53YyAwMwGeUFKRojY/NWKvdZ+9UYtRfGmhqNbRkTSVpMbmyhXipFFv2cb/A==}
    engines: {node: '>= 12'}

  debug@2.6.9:
    resolution: {integrity: sha512-bC7ElrdJaJnPbAP+1EotYvqZsb3ecl5wi6Bfi6BJTUcNowp6cvspg0jXznRTKDjm/E7AdgFBVeAPVMNcKGsHMA==}
    peerDependencies:
      supports-color: '*'
    peerDependenciesMeta:
      supports-color:
        optional: true

  debug@3.2.7:
    resolution: {integrity: sha512-CFjzYYAi4ThfiQvizrFQevTTXHtnCqWfe7x1AhgEscTz6ZbLbfoLRLPugTQyBth6f8ZERVUSyWHFD/7Wu4t1XQ==}
    peerDependencies:
      supports-color: '*'
    peerDependenciesMeta:
      supports-color:
        optional: true

  debug@4.3.7:
    resolution: {integrity: sha512-Er2nc/H7RrMXZBFCEim6TCmMk02Z8vLC2Rbi1KEBggpo0fS6l0S1nnapwmIi3yW/+GOJap1Krg4w0Hg80oCqgQ==}
    engines: {node: '>=6.0'}
    peerDependencies:
      supports-color: '*'
    peerDependenciesMeta:
      supports-color:
        optional: true

  debug@4.4.0:
    resolution: {integrity: sha512-6WTZ/IxCY/T6BALoZHaE4ctp9xm+Z5kY/pzYaCHRFeyVhojxlrm+46y68HA6hr0TcwEssoxNiDEUJQjfPZ/RYA==}
    engines: {node: '>=6.0'}
    peerDependencies:
      supports-color: '*'
    peerDependenciesMeta:
      supports-color:
        optional: true

  deepmerge@2.2.1:
    resolution: {integrity: sha512-R9hc1Xa/NOBi9WRVUWg19rl1UB7Tt4kuPd+thNJgFZoxXsTz7ncaPaeIm+40oSGuP33DfMb4sZt1QIGiJzC4EA==}
    engines: {node: '>=0.10.0'}

  deepmerge@4.3.1:
    resolution: {integrity: sha512-3sUqbMEc77XqpdNO7FRyRog+eW3ph+GYCbj+rK+uYyRMuwsVy0rMiVtPn+QJlKFvWP/1PYpapqYn0Me2knFn+A==}
    engines: {node: '>=0.10.0'}

  delayed-stream@1.0.0:
    resolution: {integrity: sha512-ZySD7Nf91aLB0RxL4KGrKHBXl7Eds1DAmEdcoVawXnLD7SDhpNgtuII2aAkg7a7QS41jxPSZ17p4VdGnMHk3MQ==}
    engines: {node: '>=0.4.0'}

  depd@2.0.0:
    resolution: {integrity: sha512-g7nH6P6dyDioJogAAGprGpCtVImJhpPk/roCzdb3fIh61/s/nPsfR6onyMwkCAR/OlC3yBC0lESvUoQEAssIrw==}
    engines: {node: '>= 0.8'}

  destroy@1.2.0:
    resolution: {integrity: sha512-2sJGJTaXIIaR1w4iJSNoN0hnMY7Gpc/n8D4qSCJw8QqFWXf7cuAgnEHxBpweaVcPevC2l3KpjYCx3NypQQgaJg==}
    engines: {node: '>= 0.8', npm: 1.2.8000 || >= 1.4.16}

  detect-libc@2.0.3:
    resolution: {integrity: sha512-bwy0MGW55bG41VqxxypOsdSdGqLwXPI/focwgTYCFMbdUiBAxLg9CFzG08sz2aqzknwiX7Hkl0bQENjg8iLByw==}
    engines: {node: '>=8'}

  dfa@1.2.0:
    resolution: {integrity: sha512-ED3jP8saaweFTjeGX8HQPjeC1YYyZs98jGNZx6IiBvxW7JG5v492kamAQB3m2wop07CvU/RQmzcKr6bgcC5D/Q==}

  dicer@0.2.5:
    resolution: {integrity: sha512-FDvbtnq7dzlPz0wyYlOExifDEZcu8h+rErEXgfxqmLfRfC/kJidEFh4+effJRO3P0xmfqyPbSMG0LveNRfTKVg==}
    engines: {node: '>=0.8.0'}

  dom-serializer@2.0.0:
    resolution: {integrity: sha512-wIkAryiqt/nV5EQKqQpo3SToSOV9J0DnbJqwK7Wv/Trc92zIAYZ4FlMu+JPFW1DfGFt81ZTCGgDEabffXeLyJg==}

  domelementtype@2.3.0:
    resolution: {integrity: sha512-OLETBj6w0OsagBwdXnPdN0cnMfF9opN69co+7ZrbfPGrdpPVNBUj02spi6B1N7wChLQiPn4CSH/zJvXw56gmHw==}

  domhandler@5.0.3:
    resolution: {integrity: sha512-cgwlv/1iFQiFnU96XXgROh8xTeetsnJiDsTc7TYCLFd9+/WNkIqPTxiM/8pSd8VIrhXGTf1Ny1q1hquVqDJB5w==}
    engines: {node: '>= 4'}

  dommatrix@0.0.24:
    resolution: {integrity: sha512-PatEhAW5pIHr28MvFQGV5iiHNloqvecQZlxs7/8s/eulLqZI3uVqPkrO7YDuqsebovr/9mmcWDSWzVG4amEZgQ==}

  domutils@3.2.2:
    resolution: {integrity: sha512-6kZKyUajlDuqlHKVX1w7gyslj9MPIXzIFiz/rGu35uC1wMi+kMhQwGhl4lt9unC9Vb9INnY9Z3/ZA3+FhASLaw==}

  dotenv@16.4.7:
    resolution: {integrity: sha512-47qPchRCykZC03FhkYAhrvwU4xDBFIj1QPqaarj6mdM/hgUzfPHcpkHJOn3mJAufFeeAxAzeGsr5X0M4k6fLZQ==}
    engines: {node: '>=12'}

  dunder-proto@1.0.1:
    resolution: {integrity: sha512-KIN/nDJBQRcXw0MLVhZE9iQHmG68qAVIBg9CqmUYjmQIhgij9U5MFvrqkUL5FbtyyzZuOeOt0zdeRe4UY7ct+A==}
    engines: {node: '>= 0.4'}

  duplexify@4.1.3:
    resolution: {integrity: sha512-M3BmBhwJRZsSx38lZyhE53Csddgzl5R7xGJNk7CVddZD6CcmwMCH8J+7AprIrQKH7TonKxaCjcv27Qmf+sQ+oA==}

  ecdsa-sig-formatter@1.0.11:
    resolution: {integrity: sha512-nagl3RYrbNv6kQkeJIpt6NJZy8twLB/2vtz6yN9Z4vRKHN4/QZJIEbqohALSgwKdnksuY3k5Addp5lg8sVoVcQ==}

  ee-first@1.1.1:
    resolution: {integrity: sha512-WMwm9LhRUo+WUaRN+vRuETqG89IgZphVSNkdFgeb6sS/E4OrDIN7t48CAewSHXc6C8lefD8KKfr5vY61brQlow==}

  emoji-regex@8.0.0:
    resolution: {integrity: sha512-MSjYzcWNOA0ewAHpz0MxpYFvwg6yjy1NG3xteoqz644VCo/RPgnr1/GGt+ic3iJTzQ8Eu3TdM14SawnVUmGE6A==}

  encodeurl@1.0.2:
    resolution: {integrity: sha512-TPJXq8JqFaVYm2CWmPvnP2Iyo4ZSM7/QKcSmuMLDObfpH5fi7RUGmd/rTDf+rut/saiDiQEeVTNgAmJEdAOx0w==}
    engines: {node: '>= 0.8'}

  encodeurl@2.0.0:
    resolution: {integrity: sha512-Q0n9HRi4m6JuGIV1eFlmvJB7ZEVxu93IrMyiMsGC0lrMJMWzRgx6WGquyfQgZVb31vhGgXnfmPNNXmxnOkRBrg==}
    engines: {node: '>= 0.8'}

  end-of-stream@1.4.4:
    resolution: {integrity: sha512-+uw1inIHVPQoaVuHzRyXd21icM+cnt4CzD5rW+NC1wjOUSTOs+Te7FOv7AhN7vS9x/oIyhLP5PR1H+phQAHu5Q==}

  engine.io-parser@5.2.3:
    resolution: {integrity: sha512-HqD3yTBfnBxIrbnM1DoD6Pcq8NECnh8d4As1Qgh0z5Gg3jRRIqijury0CL3ghu/edArpUYiYqQiDUQBIs4np3Q==}
    engines: {node: '>=10.0.0'}

  engine.io@6.6.4:
    resolution: {integrity: sha512-ZCkIjSYNDyGn0R6ewHDtXgns/Zre/NT6Agvq1/WobF7JXgFff4SeDroKiCO3fNJreU9YG429Sc81o4w5ok/W5g==}
    engines: {node: '>=10.2.0'}

  entities@4.5.0:
    resolution: {integrity: sha512-V0hjH4dGPh9Ao5p0MoRY6BVqtwCjhz6vI5LT8AJ55H+4g9/4vbHx1I54fS0XuclLhDHArPQCiMjDxjaL8fPxhw==}
    engines: {node: '>=0.12'}

  es-define-property@1.0.1:
    resolution: {integrity: sha512-e3nRfgfUZ4rNGL232gUgX06QNyyez04KdjFrF+LTRoOXmrOgFKDg4BCdsjW8EnT69eqdYGmRpJwiPVYNrCaW3g==}
    engines: {node: '>= 0.4'}

  es-errors@1.3.0:
    resolution: {integrity: sha512-Zf5H2Kxt2xjTvbJvP2ZWLEICxA6j+hAmMzIlypy4xcBg1vKVnx89Wy0GbS+kf5cwCVFFzdCFh2XSCFNULS6csw==}
    engines: {node: '>= 0.4'}

  es-object-atoms@1.1.1:
    resolution: {integrity: sha512-FGgH2h8zKNim9ljj7dankFPcICIK9Cp5bm+c2gQSYePhpaG5+esrLODihIorn+Pe6FGJzWhXQotPv73jTaldXA==}
    engines: {node: '>= 0.4'}

  es-set-tostringtag@2.1.0:
    resolution: {integrity: sha512-j6vWzfrGVfyXxge+O0x5sh6cvxAog0a/4Rdd2K36zCMV5eJ+/+tOAngRO8cODMNWbVRdVlmGZQL2YS3yR8bIUA==}
    engines: {node: '>= 0.4'}

  escalade@3.2.0:
    resolution: {integrity: sha512-WUj2qlxaQtO4g6Pq5c29GTcWGDyd8itL8zTlipgECz3JesAiiOKotd8JU6otB3PACgG6xkJUyVhboMS+bje/jA==}
    engines: {node: '>=6'}

  escape-html@1.0.3:
    resolution: {integrity: sha512-NiSupZ4OeuGwr68lGIeym/ksIZMJodUGOSCZ/FSnTxcrekbvqrgdUxlJOMpijaKZVjAJrWrGs/6Jy8OMuyj9ow==}

  escape-string-regexp@4.0.0:
    resolution: {integrity: sha512-TtpcNJ3XAzx3Gq8sWRzJaVajRs0uVxA2YAkdb1jm2YkPz4G6egUFAyA3n5vtEIZefPk5Wa4UXbKuS5fKkJWdgA==}
    engines: {node: '>=10'}

  etag@1.8.1:
    resolution: {integrity: sha512-aIL5Fx7mawVa300al2BnEE4iNvo1qETxLrPI/o05L7z6go7fCw1J6EQmbK4FmJ2AS7kgVF/KEZWufBfdClMcPg==}
    engines: {node: '>= 0.6'}

  event-target-shim@5.0.1:
    resolution: {integrity: sha512-i/2XbnSz/uxRCU6+NdVJgKWDTM427+MqYbkQzD321DuCQJUqOuJKIA0IM2+W2xtYHdKOmZ4dR6fExsd4SXL+WQ==}
    engines: {node: '>=6'}

  eventemitter3@4.0.7:
    resolution: {integrity: sha512-8guHBZCwKnFhYdHr2ysuRWErTwhoN2X8XELRlrRwpmfeY2jjuUN4taQMsULKUVo1K4DvZl+0pgfyoysHxvmvEw==}

  express-rate-limit@7.5.0:
    resolution: {integrity: sha512-eB5zbQh5h+VenMPM3fh+nw1YExi5nMr6HUCR62ELSP11huvxm/Uir1H1QEyTkk5QX6A58pX6NmaTMceKZ0Eodg==}
    engines: {node: '>= 16'}
    peerDependencies:
      express: ^4.11 || 5 || ^5.0.0-beta.1

  express-session@1.18.1:
    resolution: {integrity: sha512-a5mtTqEaZvBCL9A9aqkrtfz+3SMDhOVUnjafjo+s7A9Txkq+SVX2DLvSp1Zrv4uCXa3lMSK3viWnh9Gg07PBUA==}
    engines: {node: '>= 0.8.0'}

  express-validator@7.2.1:
    resolution: {integrity: sha512-CjNE6aakfpuwGaHQZ3m8ltCG2Qvivd7RHtVMS/6nVxOM7xVGqr4bhflsm4+N5FP5zI7Zxp+Hae+9RE+o8e3ZOQ==}
    engines: {node: '>= 8.0.0'}

  express@4.21.2:
    resolution: {integrity: sha512-28HqgMZAmih1Czt9ny7qr6ek2qddF4FclbMzwhCREB6OFfH+rXAnuNCwo1/wFvrtbgsQDb4kSbX9de9lFbrXnA==}
    engines: {node: '>= 0.10.0'}

  extend@3.0.2:
    resolution: {integrity: sha512-fjquC59cD7CyW6urNXK0FBufkZcoiGG80wTuPujX590cB5Ttln20E2UB4S/WARVqhXffZl2LNgS+gQdPIIim/g==}

  fast-deep-equal@3.1.3:
    resolution: {integrity: sha512-f3qQ9oQy9j2AhBe/H9VC91wLmKBCCU/gDOnKNAYG5hswO7BLKj09Hc5HYNz9cGI++xlpDCIgDaitVs03ATR84Q==}

  fetch-blob@3.2.0:
    resolution: {integrity: sha512-7yAQpD2UMJzLi1Dqv7qFYnPbaPx7ZfFK6PiIxQ4PfkGPyNyl2Ugx+a/umUonmKqjhM4DnfbMvdX6otXq83soQQ==}
    engines: {node: ^12.20 || >= 14.13}

  fflate@0.8.2:
    resolution: {integrity: sha512-cPJU47OaAoCbg0pBvzsgpTPhmhqI5eJjh/JIu8tPj5q+T7iLvW/JAYUqmE7KOB4R1ZyEhzBaIQpQpardBF5z8A==}

  file-type@20.4.1:
    resolution: {integrity: sha512-hw9gNZXUfZ02Jo0uafWLaFVPter5/k2rfcrjFJJHX/77xtSDOfJuEFb6oKlFV86FLP1SuyHMW1PSk0U9M5tKkQ==}
    engines: {node: '>=18'}

  fill-range@7.1.1:
    resolution: {integrity: sha512-YsGpe3WHLK8ZYi4tWDg2Jy3ebRz2rXowDxnld4bkQB00cc/1Zw9AWnC0i9ztDJitivtQvaI9KaLyKrc+hBW0yg==}
    engines: {node: '>=8'}

  finalhandler@1.3.1:
    resolution: {integrity: sha512-6BN9trH7bp3qvnrRyzsBz+g3lZxTNZTbVO2EV1CS0WIcDbawYVdYvGflME/9QP0h0pYlCDBCTjYa9nZzMDpyxQ==}
    engines: {node: '>= 0.8'}

  flushwritable@1.0.0:
    resolution: {integrity: sha512-3VELfuWCLVzt5d2Gblk8qcqFro6nuwvxwMzHaENVDHI7rxcBRtMCwTk/E9FXcgh+82DSpavPNDueA9+RxXJoFg==}

  follow-redirects@1.15.9:
    resolution: {integrity: sha512-gew4GsXizNgdoRyqmyfMHyAmXsZDk6mHkSxZFCzW9gwlbtOW44CDtYavM+y+72qD/Vq2l550kMF52DT8fOLJqQ==}
    engines: {node: '>=4.0'}
    peerDependencies:
      debug: '*'
    peerDependenciesMeta:
      debug:
        optional: true

  fontkit@2.0.4:
    resolution: {integrity: sha512-syetQadaUEDNdxdugga9CpEYVaQIxOwk7GlwZWWZ19//qW4zE5bknOKeMBDYAASwnpaSHKJITRLMF9m1fp3s6g==}

  form-data@2.5.3:
    resolution: {integrity: sha512-XHIrMD0NpDrNM/Ckf7XJiBbLl57KEhT3+i3yY+eWm+cqYZJQTZrKo8Y8AWKnuV5GT4scfuUGt9LzNoIx3dU1nQ==}
    engines: {node: '>= 0.12'}

  form-data@4.0.2:
    resolution: {integrity: sha512-hGfm/slu0ZabnNt4oaRZ6uREyfCj6P4fT/n6A1rGV+Z0VdGXjfOhVUpkn6qVQONHGIFwmveGXyDs75+nr6FM8w==}
    engines: {node: '>= 6'}

  formdata-polyfill@4.0.10:
    resolution: {integrity: sha512-buewHzMvYL29jdeQTVILecSaZKnt/RJWjoZCF5OW60Z67/GmSLBkOFM7qh1PI3zFNtJbaZL5eQu1vLfazOwj4g==}
    engines: {node: '>=12.20.0'}

  formik@2.4.6:
    resolution: {integrity: sha512-A+2EI7U7aG296q2TLGvNapDNTZp1khVt5Vk0Q/fyfSROss0V/V6+txt2aJnwEos44IxTCW/LYAi/zgWzlevj+g==}
    peerDependencies:
      react: '>=16.8.0'

  forwarded@0.2.0:
    resolution: {integrity: sha512-buRG0fpBtRHSTCOASe6hD258tEubFoRLb4ZNA6NxMVHNw2gOcwHo9wyablzMzOA5z9xA9L1KNjk/Nt6MT9aYow==}
    engines: {node: '>= 0.6'}

  fresh@0.5.2:
    resolution: {integrity: sha512-zJ2mQYM18rEFOudeV4GShTGIQ7RbzA7ozbU9I/XBpm7kqgMywgmylMwXHxZJmkVoYkna9d2pVXVXPdYTP9ej8Q==}
    engines: {node: '>= 0.6'}

  fsevents@2.3.3:
    resolution: {integrity: sha512-5xoDfX+fL7faATnagmWPpbFtwh/R77WmMMqqHGS65C3vvB0YHrgF+B1YmZ3441tMj5n63k0212XNoJwzlhffQw==}
    engines: {node: ^8.16.0 || ^10.6.0 || >=11.0.0}
    os: [darwin]

  function-bind@1.1.2:
    resolution: {integrity: sha512-7XHNxH7qX9xG5mIwxkhumTox/MIRNcOgDrxWsMt2pAr23WHp6MrRlN7FBSFpCpr+oVO0F744iUgR82nJMfG2SA==}

  gaxios@6.7.1:
    resolution: {integrity: sha512-LDODD4TMYx7XXdpwxAVRAIAuB0bzv0s+ywFonY46k126qzQHT9ygyoa9tncmOiQmmDrik65UYsEkv3lbfqQ3yQ==}
    engines: {node: '>=14'}

  gaxios@7.0.0-rc.4:
    resolution: {integrity: sha512-fwQMwbs3o8Odl/nc/rkQJwyHeOXdderOwmybUl0gkyTdZXMK1oSTWj4Em7gSogVJsRWDeHPXLY06+e8Rkr01iw==}
    engines: {node: '>=18'}

  gcp-metadata@6.1.1:
    resolution: {integrity: sha512-a4tiq7E0/5fTjxPAaH4jpjkSv/uCaU2p5KC6HVGrvl0cDjA8iBZv4vv1gyzlmK0ZUKqwpOyQMKzZQe3lTit77A==}
    engines: {node: '>=14'}

  gcp-metadata@7.0.0-rc.1:
    resolution: {integrity: sha512-E6c+AdIaK1LNA839OyotiTca+B2IG1nDlMjnlcck8JjXn3fVgx57Ib9i6iL1/iqN7bA3EUQdcRRu+HqOCOABIg==}
    engines: {node: '>=18'}

  generate-password@1.7.1:
    resolution: {integrity: sha512-9bVYY+16m7W7GczRBDqXE+VVuCX+bWNrfYKC/2p2JkZukFb2sKxT6E3zZ3mJGz7GMe5iRK0A/WawSL3jQfJuNQ==}

  generic-pool@3.9.0:
    resolution: {integrity: sha512-hymDOu5B53XvN4QT9dBmZxPX4CWhBPPLguTZ9MMFeFa/Kg0xWVfylOVNlJji/E7yTZWFd/q9GO5TxDLq156D7g==}
    engines: {node: '>= 4'}

  get-caller-file@2.0.5:
    resolution: {integrity: sha512-DyFP3BM/3YHTQOCUL/w0OZHR0lpKeGrxotcHWcqNEdnltqFwXVfhEBQ94eIo34AfQpo0rGki4cyIiftY06h2Fg==}
    engines: {node: 6.* || 8.* || >= 10.*}

  get-intrinsic@1.3.0:
    resolution: {integrity: sha512-9fSjSaos/fRIVIp+xSJlE6lfwhES7LNtKaCBIamHsjr2na1BiABJPo0mOjjz8GJDURarmCPGqaiVg5mfjb98CQ==}
    engines: {node: '>= 0.4'}

  get-proto@1.0.1:
    resolution: {integrity: sha512-sTSfBjoXBp89JvIKIefqw7U2CCebsc74kiY6awiGogKtoSGbgjYE/G/+l9sF3MWFPNc9IcoOC4ODfKHfxFmp0g==}
    engines: {node: '>= 0.4'}

  glob-parent@5.1.2:
    resolution: {integrity: sha512-AOIgSQCepiJYwP3ARnGx+5VnTu2HBYdzbGP45eLw1vr3zB3vZLeyed1sC9hnbcOc9/SrMyM5RPQrkGz4aS9Zow==}
    engines: {node: '>= 6'}

  gm@1.25.1:
    resolution: {integrity: sha512-jgcs2vKir9hFogGhXIfs0ODhJTfIrbECCehg38tqFgHm8zqXx7kAJyCYAFK4jTjx71AxrkFtkJBawbAxYUPX9A==}
    engines: {node: '>=14'}
    deprecated: The gm module has been sunset. Please migrate to an alternative. https://github.com/aheckmann/gm?tab=readme-ov-file#2025-02-24-this-project-is-not-maintained

  google-auth-library@10.0.0-rc.1:
    resolution: {integrity: sha512-Ri8Yk7bMhaPcqzwyW5XHS4scc5KL+AdyUVxA5YGw9BUxYcL2P/tdEfj13O9KpV03k5sUqlaTL+HPxb/deGVjxw==}
    engines: {node: '>=18'}

  google-auth-library@9.15.1:
    resolution: {integrity: sha512-Jb6Z0+nvECVz+2lzSMt9u98UsoakXxA2HGHMCxh+so3n90XgYWkq5dur19JAJV7ONiJY22yBTyJB1TSkvPq9Ng==}
    engines: {node: '>=14'}

  google-gax@5.0.1-rc.0:
    resolution: {integrity: sha512-7dfJz21VjUYfVB8XKfXw2ETvjUp1Oa2DUFiNqnJ2k+AY0BDDeqIe4H5ROmLw8dRfv+TwmCL4DJELPRuOh8XAGA==}
    engines: {node: '>=18'}

  google-logging-utils@0.0.2:
    resolution: {integrity: sha512-NEgUnEcBiP5HrPzufUkBzJOD/Sxsco3rLNo1F1TNf7ieU8ryUzBhqba8r756CjLX7rn3fHl6iLEwPYuqpoKgQQ==}
    engines: {node: '>=14'}

  google-logging-utils@1.1.1:
    resolution: {integrity: sha512-rcX58I7nqpu4mbKztFeOAObbomBbHU2oIb/d3tJfF3dizGSApqtSwYJigGCooHdnMyQBIw8BrWyK96w3YXgr6A==}
    engines: {node: '>=14'}

  gopd@1.2.0:
    resolution: {integrity: sha512-ZUKRh6/kUFoAiTAtTYPZJ3hw9wNxx+BIBOijnlG9PnrJsCcSjs1wyyD6vJpaYtgnzDrKYRSqf3OO6Rfa93xsRg==}
    engines: {node: '>= 0.4'}

  gridfs-stream@1.1.1:
    resolution: {integrity: sha512-EcELdPIjC7tpZUiZA/8trfmszLbcsZlFyDQ8DhMtyJIMDmuLi5Vzt/056OO6FqfvY/zwiTCo1eZAqwtqrhBGMQ==}
    engines: {node: '>= 0.4.2'}

  gtoken@7.1.0:
    resolution: {integrity: sha512-pCcEwRi+TKpMlxAQObHDQ56KawURgyAf6jtIY046fJ5tIv3zDe/LEIubckAO8fj6JnAxLdmWkUfNyulQ2iKdEw==}
    engines: {node: '>=14.0.0'}

  gtoken@8.0.0-rc.1:
    resolution: {integrity: sha512-UjE/egX6ixArdcCKOkheuFQ4XN4/0gX92nd2JPVEYuRU2sWHAWuOVGnowm1fQUdQtaxqn1n8H0hOb2LCaUhJ3A==}
    engines: {node: '>=18'}

  has-flag@3.0.0:
    resolution: {integrity: sha512-sKJf1+ceQBr4SMkvQnBDNDtf4TXpVhVGateu0t918bl30FnbE2m4vNLX+VWe/dpjlb+HugGYzW7uQXH98HPEYw==}
    engines: {node: '>=4'}

  has-flag@4.0.0:
    resolution: {integrity: sha512-EykJT/Q1KjTWctppgIAgfSO0tKVuZUjhgMr17kqTumMl6Afv3EISleU7qZUzoXDFTAHTDC4NOoG/ZxU3EvlMPQ==}
    engines: {node: '>=8'}

  has-own-prop@2.0.0:
    resolution: {integrity: sha512-Pq0h+hvsVm6dDEa8x82GnLSYHOzNDt7f0ddFa3FqcQlgzEiptPqL+XrOJNavjOzSYiYWIrgeVYYgGlLmnxwilQ==}
    engines: {node: '>=8'}

  has-symbols@1.1.0:
    resolution: {integrity: sha512-1cDNdwJ2Jaohmb3sg4OmKaMBwuC48sYni5HUw2DvsC8LjGTLK9h+eb1X6RyuOHe4hT0ULCW68iomhjUoKUqlPQ==}
    engines: {node: '>= 0.4'}

  has-tostringtag@1.0.2:
    resolution: {integrity: sha512-NqADB8VjPFLM2V0VvHUewwwsw0ZWBaIdgo+ieHtK3hasLz4qeCRjYcqfB6AQrBggRKppKF8L52/VqdVsO47Dlw==}
    engines: {node: '>= 0.4'}

  hasown@2.0.2:
    resolution: {integrity: sha512-0hJU9SCPvmMzIBdZFqNPXWa6dqh7WdH0cII9y+CyS8rG3nL48Bclra9HmKhVVUHyPWNH5Y7xDwAB7bfgSjkUMQ==}
    engines: {node: '>= 0.4'}

  he@1.2.0:
    resolution: {integrity: sha512-F/1DnUGPopORZi0ni+CvrCgHQ5FyEAHRLSApuYWMmrbSwoN2Mn/7k+Gl38gJnR7yyDZk6WLXwiGod1JOWNDKGw==}
    hasBin: true

  hoist-non-react-statics@3.3.2:
    resolution: {integrity: sha512-/gGivxi8JPKWNm/W0jSmzcMPpfpPLc3dY/6GxhX2hQ9iGj3aDfklV4ET7NjKpSinLpJ5vafa9iiGIEZg10SfBw==}

  html-encoding-sniffer@3.0.0:
    resolution: {integrity: sha512-oWv4T4yJ52iKrufjnyZPkrN0CH3QnrUqdB6In1g5Fe1mia8GmF36gnfNySxoZtxD5+NmYw1EElVXiBk93UeskA==}
    engines: {node: '>=12'}

  htmlparser2@8.0.2:
    resolution: {integrity: sha512-GYdjWKDkbRLkZ5geuHs5NY1puJ+PXwP7+fHPRz06Eirsb9ugf6d8kkXav6ADhcODhFFPMIXyxkxSuMf3D6NCFA==}

  http-errors@2.0.0:
    resolution: {integrity: sha512-FtwrG/euBzaEjYeRqOgly7G0qviiXoJWnvEH2Z1plBdXgbyjv34pHTSb9zoeHMyDy33+DWy5Wt9Wo+TURtOYSQ==}
    engines: {node: '>= 0.8'}

  http-proxy-agent@5.0.0:
    resolution: {integrity: sha512-n2hY8YdoRE1i7r6M0w9DIw5GgZN0G25P8zLCRQ8rjXtTU3vsNFBI/vWK/UIeE6g5MUUz6avwAPXmL6Fy9D/90w==}
    engines: {node: '>= 6'}

  http-proxy@1.18.1:
    resolution: {integrity: sha512-7mz/721AbnJwIVbnaSv1Cz3Am0ZLT/UBwkC92VlxhXv/k/BBQfM2fXElQNC27BVGr0uwUpplYPQM9LnaBMR5NQ==}
    engines: {node: '>=8.0.0'}

  http-server@14.1.1:
    resolution: {integrity: sha512-+cbxadF40UXd9T01zUHgA+rlo2Bg1Srer4+B4NwIHdaGxAGGv59nYRnGGDJ9LBk7alpS0US+J+bLLdQOOkJq4A==}
    engines: {node: '>=12'}
    hasBin: true

  https-proxy-agent@5.0.1:
    resolution: {integrity: sha512-dFcAjpTQFgoLMzC2VwU+C/CbS7uRL0lWmxDITmqm7C+7F0Odmj6s9l6alZc6AELXhrnggM2CeWSXHGOdX2YtwA==}
    engines: {node: '>= 6'}

  https-proxy-agent@7.0.6:
    resolution: {integrity: sha512-vK9P5/iUfdl95AI+JVyUuIcVtd4ofvtrOr3HNtM2yxC9bnMbEdp3x01OhQNnjb8IJYi38VlTE3mBXwcfvywuSw==}
    engines: {node: '>= 14'}

  iconv-lite@0.4.24:
    resolution: {integrity: sha512-v3MXnZAcvnywkTUEZomIActle7RXXeedOR31wwl7VlyoXO4Qi9arvSenNQWne1TcRwhCL1HwLI21bEqdpj8/rA==}
    engines: {node: '>=0.10.0'}

  iconv-lite@0.6.3:
    resolution: {integrity: sha512-4fCk79wshMdzMp2rH06qWrJE4iolqLhCUH+OiuIgU++RB0+94NlDL81atO7GX55uUKueo0txHNtvEyI6D7WdMw==}
    engines: {node: '>=0.10.0'}

  ieee754@1.2.1:
    resolution: {integrity: sha512-dcyqhDvX1C46lXZcVqCpK+FtMRQVdIMN6/Df5js2zouUsqG7I6sFxitIC+7KYK29KdXOLHdu9zL4sFnoVQnqaA==}

  ignore-by-default@1.0.1:
    resolution: {integrity: sha512-Ius2VYcGNk7T90CppJqcIkS5ooHUZyIQK+ClZfMfMNFEF9VSE73Fq+906u/CWu92x4gzZMWOwfFYckPObzdEbA==}

  inherits@2.0.4:
    resolution: {integrity: sha512-k/vGaX4/Yla3WzyMCvTQOXYeIHvqOKtnqBduzTHpzpQZzAskKMhZ2K+EnBiSM9zGSoIFeMpXKxa4dYeZIQqewQ==}

  ipaddr.js@1.9.1:
    resolution: {integrity: sha512-0KI/607xoxSToH7GjN1FfSbLoU0+btTicjsQSWQlh/hZykN8KpmMf7uYwPW3R+akZ6R/w18ZlXSHBYXiYUPO3g==}
    engines: {node: '>= 0.10'}

  is-arrayish@0.3.2:
    resolution: {integrity: sha512-eVRqCvVlZbuw3GrM63ovNSNAeA1K16kaR/LRY/92w0zxQ5/1YzwblUX652i4Xs9RwAGjW9d9y6X88t8OaAJfWQ==}

  is-binary-path@2.1.0:
    resolution: {integrity: sha512-ZMERYes6pDydyuGidse7OsHxtbI7WVeUEozgR/g7rd0xUimYNlvZRE/K2MgZTjWy725IfelLeVcEM97mmtRGXw==}
    engines: {node: '>=8'}

  is-extglob@2.1.1:
    resolution: {integrity: sha512-SbKbANkN603Vi4jEZv49LeVJMn4yGwsbzZworEoyEiutsN3nJYdbO36zfhGJ6QEDpOZIFkDtnq5JRxmvl3jsoQ==}
    engines: {node: '>=0.10.0'}

  is-fullwidth-code-point@3.0.0:
    resolution: {integrity: sha512-zymm5+u+sCsSWyD9qNaejV3DFvhCKclKdizYaJUuHA83RLjb7nSuGnddCHGv0hk+KY7BMAlsWeK4Ueg6EV6XQg==}
    engines: {node: '>=8'}

  is-generator@1.0.3:
    resolution: {integrity: sha512-G56jBpbJeg7ds83HW1LuShNs8J73Fv3CPz/bmROHOHlnKkN8sWb9ujiagjmxxMUywftgq48HlBZELKKqFLk0oA==}

  is-glob@4.0.3:
    resolution: {integrity: sha512-xelSayHH36ZgE7ZWhli7pW34hNbNl8Ojv5KVmkJD4hBdD3th8Tfk9vYasLM+mXWOZhFkgZfxhLSnrwRr4elSSg==}
    engines: {node: '>=0.10.0'}

  is-number@7.0.0:
    resolution: {integrity: sha512-41Cifkg6e8TylSpdtTpeLVMqvSBEVzTttHvERD741+pnZ8ANv0004MRL43QKPDlK9cGvNp6NZWZUBlbGXYxxng==}
    engines: {node: '>=0.12.0'}

  is-plain-object@5.0.0:
    resolution: {integrity: sha512-VRSzKkbMm5jMDoKLbltAkFQ5Qr7VDiTFGXxYFXXowVj387GeGNOCsOH6Msy00SGZ3Fp84b1Naa1psqgcCIEP5Q==}
    engines: {node: '>=0.10.0'}

  is-promise@4.0.0:
    resolution: {integrity: sha512-hvpoI6korhJMnej285dSg6nu1+e6uxs7zG3BYAm5byqDsgJNWwxzM6z6iZiAgQR4TJ30JmBTOwqZUw3WlyH3AQ==}

  is-stream@2.0.1:
    resolution: {integrity: sha512-hFoiJiTl63nn+kstHGBtewWSKnQLpyb155KHheA1l39uvtO9nWIop1p3udqPcUd/xbF1VLMO4n7OI6p7RbngDg==}
    engines: {node: '>=8'}

  is@3.3.0:
    resolution: {integrity: sha512-nW24QBoPcFGGHJGUwnfpI7Yc5CdqWNdsyHQszVE/z2pKHXzh7FZ5GWhJqSyaQ9wMkQnsTx+kAI8bHlCX4tKdbg==}

  isarray@0.0.1:
    resolution: {integrity: sha512-D2S+3GLxWH+uhrNEcoh/fnmYeP8E8/zHl644d/jdA0g2uyXvy3sb0qxotE+ne0LtccHknQzWwZEzhak7oJ0COQ==}

  isarray@1.0.0:
    resolution: {integrity: sha512-VLghIWNM6ELQzo7zwmcg0NmTVyWKYjvIeM83yjp0wRDTmUnrM678fQbcKBo6n2CJEF0szoG//ytg+TKla89ALQ==}

  isexe@2.0.0:
    resolution: {integrity: sha512-RHxMLp9lnKHGHRng9QFhRCMbYAcVpn69smSGcq3f36xjgVVWThj4qqLbTLlq7Ssj8B+fIQ1EuCEGI2lKsyQeIw==}

  jpeg-exif@1.1.4:
    resolution: {integrity: sha512-a+bKEcCjtuW5WTdgeXFzswSrdqi0jk4XlEtZlx5A94wCoBpFjfFTbo/Tra5SpNCl/YFZPvcV1dJc+TAYeg6ROQ==}

  json-bigint@1.0.0:
    resolution: {integrity: sha512-SiPv/8VpZuWbvLSMtTDU8hEfrZWg/mH/nV/b4o0CYbSxu1UIQPLdwKOCIyLQX+VIPO5vrLX3i8qtqFyhdPSUSQ==}

  jsonwebtoken@9.0.2:
    resolution: {integrity: sha512-PRp66vJ865SSqOlgqS8hujT5U4AOgMfhrwYIuIhfKaoSCZcirrmASQr8CX7cUg+RMih+hgznrjp99o+W4pJLHQ==}
    engines: {node: '>=12', npm: '>=6'}

  jwa@1.4.1:
    resolution: {integrity: sha512-qiLX/xhEEFKUAJ6FiBMbes3w9ATzyk5W7Hvzpa/SLYdxNtng+gcurvrI7TbACjIXlsJyr05/S1oUhZrc63evQA==}

  jwa@2.0.0:
    resolution: {integrity: sha512-jrZ2Qx916EA+fq9cEAeCROWPTfCwi1IVHqT2tapuqLEVVDKFDENFw1oL+MwrTvH6msKxsd1YTDVw6uKEcsrLEA==}

  jws@3.2.2:
    resolution: {integrity: sha512-YHlZCB6lMTllWDtSPHz/ZXTsi8S00usEV6v1tjq8tOUZzw7DpSDWVXjXDre6ed1w/pd495ODpHZYSdkRTsa0HA==}

  jws@4.0.0:
    resolution: {integrity: sha512-KDncfTmOZoOMTFG4mBlG0qUIOlc03fmzH+ru6RgYVZhPkyiy/92Owlt/8UEN+a4TXR1FQetfIpJE8ApdvdVxTg==}

  jwt-decode@4.0.0:
    resolution: {integrity: sha512-+KJGIyHgkGuIq3IEBNftfhW/LfWhXUIY6OmyVWjliu5KH1y0fw7VQ8YndE2O4qZdMSd9SqbnC8GOcZEy0Om7sA==}
    engines: {node: '>=18'}

  kareem@2.6.3:
    resolution: {integrity: sha512-C3iHfuGUXK2u8/ipq9LfjFfXFxAZMQJJq7vLS45r3D9Y2xQ/m4S8zaR4zMLFWh9AsNPXmcFfUDhTEO8UIC/V6Q==}
    engines: {node: '>=12.0.0'}

  linebreak@1.1.0:
    resolution: {integrity: sha512-MHp03UImeVhB7XZtjd0E4n6+3xr5Dq/9xI/5FptGk5FrbDR3zagPa2DS6U8ks/3HjbKWG9Q1M2ufOzxV2qLYSQ==}

  lodash-es@4.17.21:
    resolution: {integrity: sha512-mKnC+QJ9pWVzv+C4/U3rRsHapFfHvQFoFB92e52xeyGMcX6/OlIl78je1u8vePzYZSkkogMPJ2yjxxsb89cxyw==}

  lodash.camelcase@4.3.0:
    resolution: {integrity: sha512-TwuEnCnxbc3rAvhf/LbG7tJUDzhqXyFnv3dtzLOPgCG/hODL7WFnsbwktkD7yUV0RrreP/l1PALq/YSg6VvjlA==}

  lodash.includes@4.3.0:
    resolution: {integrity: sha512-W3Bx6mdkRTGtlJISOvVD/lbqjTlPPUDTMnlXZFnVwi9NKJ6tiAk6LVdlhZMm17VZisqhKcgzpO5Wz91PCt5b0w==}

  lodash.isboolean@3.0.3:
    resolution: {integrity: sha512-Bz5mupy2SVbPHURB98VAcw+aHh4vRV5IPNhILUCsOzRmsTmSQ17jIuqopAentWoehktxGd9e/hbIXq980/1QJg==}

  lodash.isinteger@4.0.4:
    resolution: {integrity: sha512-DBwtEWN2caHQ9/imiNeEA5ys1JoRtRfY3d7V9wkqtbycnAmTvRRmbHKDV4a0EYc678/dia0jrte4tjYwVBaZUA==}

  lodash.isnumber@3.0.3:
    resolution: {integrity: sha512-QYqzpfwO3/CWf3XP+Z+tkQsfaLL/EnUlXWVkIk5FUPc4sBdTehEqZONuyRt2P67PXAk+NXmTBcc97zw9t1FQrw==}

  lodash.isplainobject@4.0.6:
    resolution: {integrity: sha512-oSXzaWypCMHkPC3NvBEaPHf0KsA5mvPrOPgQWDsbg8n7orZ290M0BmC/jgRZ4vcJ6DTAhjrsSYgdsW/F+MFOBA==}

  lodash.isstring@4.0.1:
    resolution: {integrity: sha512-0wJxfxH1wgO3GrbuP+dTTk7op+6L41QCXbGINEmD+ny/G/eCqGzxyCsh7159S+mgDDcoarnBw6PC1PS5+wUGgw==}

  lodash.once@4.1.1:
    resolution: {integrity: sha512-Sb487aTOCr9drQVL8pIxOzVhafOjZN9UU54hiN8PU3uAiSV7lx1yYNpbNmex2PK6dSJoNTSJUUswT651yww3Mg==}

  lodash@4.17.21:
    resolution: {integrity: sha512-v2kDEe57lecTulaDIuNTPy3Ry4gLGJ6Z1O3vE1krgXZNrsQ+LFTGHVxVjcXPs17LhbZVGedAJv8XZ1tvj5FvSg==}

  long@5.3.1:
    resolution: {integrity: sha512-ka87Jz3gcx/I7Hal94xaN2tZEOPoUOEVftkQqZx2EeQRN7LGdfLlI3FvZ+7WDplm+vK2Urx9ULrvSowtdCieng==}

  math-intrinsics@1.1.0:
    resolution: {integrity: sha512-/IXtbwEk5HTPyEwyKX6hGkYXxM9nbj64B+ilVJnC/R6B0pH5G4V3b0pVbL7DBj4tkhBAppbQUlf6F6Xl9LHu1g==}
    engines: {node: '>= 0.4'}

  media-typer@0.3.0:
    resolution: {integrity: sha512-dq+qelQ9akHpcOl/gUVRTxVIOkAJ1wR3QAvb4RsVjS8oVoFjDGTc679wJYmUmknUF5HwMLOgb5O+a3KxfWapPQ==}
    engines: {node: '>= 0.6'}

  memjs@1.3.2:
    resolution: {integrity: sha512-qUEg2g8vxPe+zPn09KidjIStHPtoBO8Cttm8bgJFWWabbsjQ9Av9Ky+6UcvKx6ue0LLb/LEhtcyQpRyKfzeXcg==}
    engines: {node: '>=0.10.0'}

  memory-pager@1.5.0:
    resolution: {integrity: sha512-ZS4Bp4r/Zoeq6+NLJpP+0Zzm0pR8whtGPf1XExKLJBAczGMnSi3It14OiNCStjQjM6NU1okjQGSxgEZN8eBYKg==}

  merge-descriptors@1.0.3:
    resolution: {integrity: sha512-gaNvAS7TZ897/rVaZ0nMtAyxNyi/pdbjbAwUpFQpN70GqnVfOiXpeUUMKRBmzXaSQ8DdTX4/0ms62r2K+hE6mQ==}

  methods@1.1.2:
    resolution: {integrity: sha512-iclAHeNqNm68zFtnZ0e+1L2yUIdvzNoauKU4WBA3VvH/vPFieF7qfRlwUZU+DA9P9bPXIS90ulxoUoCH23sV2w==}
    engines: {node: '>= 0.6'}

  mime-db@1.52.0:
    resolution: {integrity: sha512-sPU4uV7dYlvtWJxwwxHD0PuihVNiE7TyAbQ5SWxDCB9mUYvOgroQOwYQQOKPJ8CIbE+1ETVlOoK1UC2nU3gYvg==}
    engines: {node: '>= 0.6'}

  mime-types@2.1.35:
    resolution: {integrity: sha512-ZDY+bPm5zTTF+YpCrAU9nK0UgICYPT0QtT1NZWFv4s++TNkcgVaT0g6+4R2uI4MjQjzysHB1zxuWL50hzaeXiw==}
    engines: {node: '>= 0.6'}

  mime@1.6.0:
    resolution: {integrity: sha512-x0Vn8spI+wuJ1O6S7gnbaQg8Pxh4NNHb7KSINmEWKiPE4RKOplvijn+NkmYmmRgP68mc70j2EbeTFRsrswaQeg==}
    engines: {node: '>=4'}
    hasBin: true

  minimatch@3.1.2:
    resolution: {integrity: sha512-J7p63hRiAjw1NDEww1W7i37+ByIrOWO5XQQAzZ3VOcL0PNybwpfmV/N05zFAzwQ9USyEcX6t3UO+K5aqBQOIHw==}

  minimist@1.2.8:
    resolution: {integrity: sha512-2yyAR8qBkN3YuheJanUpWC5U3bb5osDywNB8RzDVlDwDHbocAJveqqj1u8+SVD7jkWT4yvsHCpWqqWqAxb0zCA==}

  mkdirp@0.5.6:
    resolution: {integrity: sha512-FP+p8RB8OWpF3YZBCrP5gtADmtXApB5AMLn+vdyA+PyxCjrCs00mjyUozssO33cwDeT3wNGdLxJ5M//YqtHAJw==}
    hasBin: true

  mongodb-connection-string-url@3.0.2:
    resolution: {integrity: sha512-rMO7CGo/9BFwyZABcKAWL8UJwH/Kc2x0g72uhDWzG48URRax5TCIcJ7Rc3RZqffZzO/Gwff/jyKwCU9TN8gehA==}

  mongodb-uri@0.9.7:
    resolution: {integrity: sha512-s6BdnqNoEYfViPJgkH85X5Nw5NpzxN8hoflKLweNa7vBxt2V7kaS06d74pAtqDxde8fn4r9h4dNdLiFGoNV0KA==}
    engines: {node: '>= 0.6.0'}

  mongodb@6.14.2:
    resolution: {integrity: sha512-kMEHNo0F3P6QKDq17zcDuPeaywK/YaJVCEQRzPF3TOM/Bl9MFg64YE5Tu7ifj37qZJMhwU1tl2Ioivws5gRG5Q==}
    engines: {node: '>=16.20.1'}
    peerDependencies:
      '@aws-sdk/credential-providers': ^3.188.0
      '@mongodb-js/zstd': ^1.1.0 || ^2.0.0
      gcp-metadata: ^5.2.0
      kerberos: ^2.0.1
      mongodb-client-encryption: '>=6.0.0 <7'
      snappy: ^7.2.2
      socks: ^2.7.1
    peerDependenciesMeta:
      '@aws-sdk/credential-providers':
        optional: true
      '@mongodb-js/zstd':
        optional: true
      gcp-metadata:
        optional: true
      kerberos:
        optional: true
      mongodb-client-encryption:
        optional: true
      snappy:
        optional: true
      socks:
        optional: true

  mongoose@8.12.1:
    resolution: {integrity: sha512-UW22y8QFVYmrb36hm8cGncfn4ARc/XsYWQwRTaj0gxtQk1rDuhzDO1eBantS+hTTatfAIS96LlRCJrcNHvW5+Q==}
    engines: {node: '>=16.20.1'}

  mpath@0.9.0:
    resolution: {integrity: sha512-ikJRQTk8hw5DEoFVxHG1Gn9T/xcjtdnOKIU1JTmGjZZlg9LST2mBLmcX3/ICIbgJydT2GOc15RnNy5mHmzfSew==}
    engines: {node: '>=4.0.0'}

  mquery@5.0.0:
    resolution: {integrity: sha512-iQMncpmEK8R8ncT8HJGsGc9Dsp8xcgYMVSbs5jgnm1lFHTZqMJTUWTDx1LBO8+mK3tPNZWFLBghQEIOULSTHZg==}
    engines: {node: '>=14.0.0'}

  ms@2.0.0:
    resolution: {integrity: sha512-Tpp60P6IUJDTuOq/5Z8cdskzJujfwqfOTkrwIwj7IRISpnkJnT6SyJ4PCPnGMoFjC9ddhal5KVIYtAt97ix05A==}

  ms@2.1.3:
    resolution: {integrity: sha512-6FlzubTLZG3J2a/NVCAleEhjzq5oxgHyaCU9yYXvcLsvoVaHJq/s5xXI6/XXP6tz7R9xAOtHnSO/tXtF3WRTlA==}

  multer-gridfs-storage@5.0.2:
    resolution: {integrity: sha512-oYl70i792uyJfgpvOfJrZIru4MsjjAueDHLZXTDGix/yPJuk1/lfqdPHHnv/XVVGfVZb4G9jJqwEFf9JIX1SOQ==}
    engines: {node: '>=12'}
    peerDependencies:
      multer: ^1.4.2

  multer@1.4.4:
    resolution: {integrity: sha512-2wY2+xD4udX612aMqMcB8Ws2Voq6NIUPEtD1be6m411T4uDH/VtL9i//xvcyFlTVfRdaBsk7hV5tgrGQqhuBiw==}
    engines: {node: '>= 0.10.0'}
    deprecated: Multer 1.x is affected by CVE-2022-24434. This is fixed in v1.4.4-lts.1 which drops support for versions of Node.js before 6. Please upgrade to at least Node.js 6 and version 1.4.4-lts.1 of Multer. If you need support for older versions of Node.js, we are open to accepting patches that would fix the CVE on the main 1.x release line, whilst maintaining compatibility with Node.js 0.10.

  nanoid@3.3.11:
    resolution: {integrity: sha512-N8SpfPUnUp1bK+PMYW8qSWdl9U+wwNWI4QKxOYDy9JAro3WMX7p2OeVRF9v+347pnakNevPmiHhNmZ2HbFA76w==}
    engines: {node: ^10 || ^12 || ^13.7 || ^14 || >=15.0.1}
    hasBin: true

  natural@8.0.1:
    resolution: {integrity: sha512-VVw8O5KrfvwqAFeNZEgBbdgA+AQaBlHcXEootWU7TWDaFWFI0VLfzyKMsRjnfdS3cVCpWmI04xLJonCvEv11VQ==}
    engines: {node: '>=0.4.10'}

  negotiator@0.6.3:
    resolution: {integrity: sha512-+EUsqGPLsM+j/zdChZjsnX51g4XrHFOIXwfnCVPGlQk/k5giakcKsuxCObBRu6DSm9opw/O6slWbJdghQM4bBg==}
    engines: {node: '>= 0.6'}

  node-domexception@1.0.0:
    resolution: {integrity: sha512-/jKZoMpw0F8GRwl4/eLROPA3cfcXtLApP0QzLmUT/HuPCZWyB7IY9ZrMeKw2O/nFIqPQB3PVM9aYm0F312AXDQ==}
    engines: {node: '>=10.5.0'}

  node-ensure@0.0.0:
    resolution: {integrity: sha512-DRI60hzo2oKN1ma0ckc6nQWlHU69RH6xN0sjQTjMpChPfTYvKZdcQFfdYK2RWbJcKyUizSIy/l8OTGxMAM1QDw==}

  node-fetch@2.7.0:
    resolution: {integrity: sha512-c4FRfUm/dbcWZ7U+1Wq0AwCyFL+3nt2bEw05wfxSz+DWpWsitgmSgYmy2dQdWyKC1694ELPqMs/YzUSNozLt8A==}
    engines: {node: 4.x || >=6.0.0}
    peerDependencies:
      encoding: ^0.1.0
    peerDependenciesMeta:
      encoding:
        optional: true

  node-fetch@3.3.2:
    resolution: {integrity: sha512-dRB78srN/l6gqWulah9SrxeYnxeddIG30+GOqK/9OlLVyLg3HPnr6SqOWTWOXKRwC2eGYCkZ59NNuSgvSrpgOA==}
    engines: {node: ^12.20.0 || ^14.13.1 || >=16.0.0}

  nodemailer@6.10.0:
    resolution: {integrity: sha512-SQ3wZCExjeSatLE/HBaXS5vqUOQk6GtBdIIKxiFdmm01mOQZX/POJkO3SUX1wDiYcwUOJwT23scFSC9fY2H8IA==}
    engines: {node: '>=6.0.0'}

  nodemon@3.1.9:
    resolution: {integrity: sha512-hdr1oIb2p6ZSxu3PB2JWWYS7ZQ0qvaZsc3hK8DR8f02kRzc8rjYmxAIvdz+aYC+8F2IjNaB7HMcSDg8nQpJxyg==}
    engines: {node: '>=10'}
    hasBin: true

  normalize-path@3.0.0:
    resolution: {integrity: sha512-6eZs5Ls3WtCisHWp9S2GUy8dqkpGi4BVSz3GaqiE6ezub0512ESztXUwUB6C6IKbQkY2Pnb/mD4WYojCRwcwLA==}
    engines: {node: '>=0.10.0'}

  object-assign@4.1.1:
    resolution: {integrity: sha512-rJgTQnkUnH1sFw8yT6VSU3zD3sWmu6sZhIseY8VX+GRu3P6F7Fu+JNDoXfklElbLJSnc3FUQHVe4cU5hj+BcUg==}
    engines: {node: '>=0.10.0'}

  object-hash@3.0.0:
    resolution: {integrity: sha512-RSn9F68PjH9HqtltsSnqYC1XXoWe9Bju5+213R98cNGttag9q9yAOTzdbsqvIa7aNm5WffBZFpWYr2aWrklWAw==}
    engines: {node: '>= 6'}

  object-inspect@1.13.4:
    resolution: {integrity: sha512-W67iLl4J2EXEGTbfeHCffrjDfitvLANg0UlX3wFUUSTx92KXRFegMHUVgSqE+wvhAbi4WqjGg9czysTV2Epbew==}
    engines: {node: '>= 0.4'}

  on-finished@2.4.1:
    resolution: {integrity: sha512-oVlzkg3ENAhCk2zdv7IJwd/QUD4z2RxRwpkcGY8psCVcCYZNq4wYnVWALHM+brtuJjePWiYF/ClmuDr8Ch5+kg==}
    engines: {node: '>= 0.8'}

  on-headers@1.0.2:
    resolution: {integrity: sha512-pZAE+FJLoyITytdqK0U5s+FIpjN0JP3OzFi/u8Rx+EV5/W+JTWGXG8xFzevE7AjBfDqHv/8vL8qQsIhHnqRkrA==}
    engines: {node: '>= 0.8'}

  once@1.4.0:
    resolution: {integrity: sha512-lNaJgI+2Q5URQBkccEKHTQOPaXdUxnZZElQTZY0MFUAuaEqe1E+Nyvgdz/aIyNi6Z9MzO5dv1H8n58/GELp3+w==}

  opener@1.5.2:
    resolution: {integrity: sha512-ur5UIdyw5Y7yEj9wLzhqXiy6GZ3Mwx0yGI+5sMn2r0N0v3cKJvUmFH5yPP+WXh9e0xfyzyJX95D8l088DNFj7A==}
    hasBin: true

  pako@0.2.9:
    resolution: {integrity: sha512-NUcwaKxUxWrZLpDG+z/xZaCgQITkA/Dv4V/T6bw7VON6l1Xz/VnrBqrYjZQ12TamKHzITTfOEIYUj48y2KXImA==}

  parse-srcset@1.0.2:
    resolution: {integrity: sha512-/2qh0lav6CmI15FzA3i/2Bzk2zCgQhGMkvhOhKNcBVQ1ldgpbfiNTVslmooUmWJcADi1f1kIeynbDRVzNlfR6Q==}

  parseurl@1.3.3:
    resolution: {integrity: sha512-CiyeOxFT/JZyN5m0z9PfXw4SCBJ6Sygz1Dpl0wqjlhDEGGBP1GnsUVEL0p63hoG1fcj3fHynXi9NYO4nWOL+qQ==}
    engines: {node: '>= 0.8'}

  path-key@3.1.1:
    resolution: {integrity: sha512-ojmeN0qd+y0jszEtoY48r0Peq5dwMEkIlCOu6Q5f41lfkswXuKtYrhgoTpLnyIcHm24Uhqx+5Tqm2InSwLhE6Q==}
    engines: {node: '>=8'}

  path-to-regexp@0.1.12:
    resolution: {integrity: sha512-RA1GjUVMnvYFxuqovrEqZoxxW5NUZqbwKtYz/Tt7nXerk0LbLblQmrsgdeOxV5SFHf0UDggjS/bSeOZwt1pmEQ==}

  pdf-parse@1.1.1:
    resolution: {integrity: sha512-v6ZJ/efsBpGrGGknjtq9J/oC8tZWq0KWL5vQrk2GlzLEQPUDB1ex+13Rmidl1neNN358Jn9EHZw5y07FFtaC7A==}
    engines: {node: '>=6.8.1'}

  pdf.js-extract@0.2.1:
    resolution: {integrity: sha512-oUs5KaTVCelIyiBajCx3zAZKurkN9oVwRdqbSeDqeofddxNuwJRur86fCETvKZ/tX5nZJUSZWq3ie76PsArz7A==}
    engines: {node: '>=12.0.0'}

  pdf2pic@3.1.4:
    resolution: {integrity: sha512-oDvsd/fSlICZgYK/lkyrocFTp7D7CrRFJVp3mU3O7a0MmdqByhiU54cHk3ne3HA4EnFuMbpA/NxzN5zo0jLh+A==}
    engines: {node: '>=14'}

  pdfkit@0.16.0:
    resolution: {integrity: sha512-oXMxkIqXH4uTAtohWdYA41i/f6i2ReB78uhgizN8H4hJEpgR3/Xjy3iu2InNAuwCIabN3PVs8P1D6G4+W2NH0A==}

  peek-readable@7.0.0:
    resolution: {integrity: sha512-nri2TO5JE3/mRryik9LlHFT53cgHfRK0Lt0BAZQXku/AW3E6XLt2GaY8siWi7dvW/m1z0ecn+J+bpDa9ZN3IsQ==}
    engines: {node: '>=18'}

  pg-cloudflare@1.1.1:
    resolution: {integrity: sha512-xWPagP/4B6BgFO+EKz3JONXv3YDgvkbVrGw2mTo3D6tVDQRh1e7cqVGvyR3BE+eQgAvx1XhW/iEASj4/jCWl3Q==}

  pg-connection-string@2.7.0:
    resolution: {integrity: sha512-PI2W9mv53rXJQEOb8xNR8lH7Hr+EKa6oJa38zsK0S/ky2er16ios1wLKhZyxzD7jUReiWokc9WK5nxSnC7W1TA==}

  pg-int8@1.0.1:
    resolution: {integrity: sha512-WCtabS6t3c8SkpDBUlb1kjOs7l66xsGdKpIPZsg4wR+B3+u9UAum2odSsF9tnvxg80h4ZxLWMy4pRjOsFIqQpw==}
    engines: {node: '>=4.0.0'}

  pg-pool@3.8.0:
    resolution: {integrity: sha512-VBw3jiVm6ZOdLBTIcXLNdSotb6Iy3uOCwDGFAksZCXmi10nyRvnP2v3jl4d+IsLYRyXf6o9hIm/ZtUzlByNUdw==}
    peerDependencies:
      pg: '>=8.0'

  pg-protocol@1.8.0:
    resolution: {integrity: sha512-jvuYlEkL03NRvOoyoRktBK7+qU5kOvlAwvmrH8sr3wbLrOdVWsRxQfz8mMy9sZFsqJ1hEWNfdWKI4SAmoL+j7g==}

  pg-types@2.2.0:
    resolution: {integrity: sha512-qTAAlrEsl8s4OiEQY69wDvcMIdQN6wdz5ojQiOy6YRMuynxenON0O5oCpJI6lshc6scgAY8qvJ2On/p+CXY0GA==}
    engines: {node: '>=4'}

  pg@8.14.1:
    resolution: {integrity: sha512-0TdbqfjwIun9Fm/r89oB7RFQ0bLgduAhiIqIXOsyKoiC/L54DbuAAzIEN/9Op0f1Po9X7iCPXGoa/Ah+2aI8Xw==}
    engines: {node: '>= 8.0.0'}
    peerDependencies:
      pg-native: '>=3.0.1'
    peerDependenciesMeta:
      pg-native:
        optional: true

  pgpass@1.0.5:
    resolution: {integrity: sha512-FdW9r/jQZhSeohs1Z3sI1yxFQNFvMcnmfuj4WBMUTxOrAyLMaTcE1aAMBiTlbMNaXvBCQuVi0R7hd8udDSP7ug==}

  picocolors@1.1.1:
    resolution: {integrity: sha512-xceH2snhtb5M9liqDsmEw56le376mTZkEX/jEb/RxNFyegNul7eNslCXP9FDj/Lcu0X8KEyMceP2ntpaHrDEVA==}

  picomatch@2.3.1:
    resolution: {integrity: sha512-JU3teHTNjmE2VCGFzuY8EXzCDVwEqB2a8fsIvwaStHhAWJEeVd1o1QD80CU6+ZdEXXSLbSsuLwJjkCBWqRQUVA==}
    engines: {node: '>=8.6'}

  png-js@1.0.0:
    resolution: {integrity: sha512-k+YsbhpA9e+EFfKjTCH3VW6aoKlyNYI6NYdTfDL4CIvFnvsuO84ttonmZE7rc+v23SLTH8XX+5w/Ak9v0xGY4g==}

  portfinder@1.0.35:
    resolution: {integrity: sha512-73JaFg4NwYNAufDtS5FsFu/PdM49ahJrO1i44aCRsDWju1z5wuGDaqyFUQWR6aJoK2JPDWlaYYAGFNIGTSUHSw==}
    engines: {node: '>= 10.12'}

  postcss@8.5.3:
    resolution: {integrity: sha512-dle9A3yYxlBSrt8Fu+IpjGT8SY8hN0mlaA6GY8t0P5PjIOZemULz/E2Bnm/2dcUOena75OTNkHI76uZBNUUq3A==}
    engines: {node: ^10 || ^12 || >=14}

  postgres-array@2.0.0:
    resolution: {integrity: sha512-VpZrUqU5A69eQyW2c5CA1jtLecCsN2U/bD6VilrFDWq5+5UIEVO7nazS3TEcHf1zuPYO/sqGvUvW62g86RXZuA==}
    engines: {node: '>=4'}

  postgres-bytea@1.0.0:
    resolution: {integrity: sha512-xy3pmLuQqRBZBXDULy7KbaitYqLcmxigw14Q5sj8QBVLqEwXfeybIKVWiqAXTlcvdvb0+xkOtDbfQMOf4lST1w==}
    engines: {node: '>=0.10.0'}

  postgres-date@1.0.7:
    resolution: {integrity: sha512-suDmjLVQg78nMK2UZ454hAG+OAW+HQPZ6n++TNDUX+L0+uUlLywnoxJKDou51Zm+zTCjrCl0Nq6J9C5hP9vK/Q==}
    engines: {node: '>=0.10.0'}

  postgres-interval@1.2.0:
    resolution: {integrity: sha512-9ZhXKM/rw350N1ovuWHbGxnGh/SNJ4cnxHiM0rxE4VN41wsg8P8zWn9hv/buK00RP4WvlOyr/RBDiptyxVbkZQ==}
    engines: {node: '>=0.10.0'}

  process-nextick-args@2.0.1:
    resolution: {integrity: sha512-3ouUOpQhtgrbOa17J7+uxOTpITYWaGP7/AhoR3+A+/1e9skrzelGi/dXzEYyvbxubEF6Wn2ypscTKiKJFFn1ag==}

  property-expr@2.0.6:
    resolution: {integrity: sha512-SVtmxhRE/CGkn3eZY1T6pC8Nln6Fr/lu1mKSgRud0eC73whjGfoAogbn78LkD8aFL0zz3bAFerKSnOl7NlErBA==}

  proto3-json-serializer@3.0.0:
    resolution: {integrity: sha512-mHPIc7zaJc26HMpgX5J7vXjliYv4Rnn5ICUyINudz76iY4zFMQHTaQXrTFn0EoHnRsLD6BE+OuHhQHFUU93I9A==}
    engines: {node: '>=18'}

  protobufjs@7.4.0:
    resolution: {integrity: sha512-mRUWCc3KUU4w1jU8sGxICXH/gNS94DvI1gxqDvBzhj1JpcsimQkYiOJfwsPUykUI5ZaspFbSgmBLER8IrQ3tqw==}
    engines: {node: '>=12.0.0'}

  proxy-addr@2.0.7:
    resolution: {integrity: sha512-llQsMLSUDUPT44jdrU/O37qlnifitDP+ZwrmmZcoSKyLKvtZxpyV0n2/bD/N4tBAAZ/gJEdZU7KMraoK1+XYAg==}
    engines: {node: '>= 0.10'}

  proxy-from-env@1.1.0:
    resolution: {integrity: sha512-D+zkORCbA9f1tdWRK0RaCR3GPv50cMxcrz4X8k5LTSUD1Dkw47mKJEZQNunItRTkWwgtaUSo1RVFRIG9ZXiFYg==}

  pstree.remy@1.1.8:
    resolution: {integrity: sha512-77DZwxQmxKnu3aR542U+X8FypNzbfJ+C5XQDk3uWjWxn6151aIMGthWYRXTqT1E5oJvg+ljaa2OJi+VfvCOQ8w==}

  pump@3.0.2:
    resolution: {integrity: sha512-tUPXtzlGM8FE3P0ZL6DVs/3P58k9nk8/jZeQCurTJylQA8qFYzHFfhBJkuqyE0FifOsQ0uKWekiZ5g8wtr28cw==}

  punycode@2.3.1:
    resolution: {integrity: sha512-vYt7UD1U9Wg6138shLtLOvdAu+8DsC/ilFtEVHcH+wydcSpNE20AfSOduf6MkRFahL5FY7X1oU7nKVZFtfq8Fg==}
    engines: {node: '>=6'}

  qs@6.13.0:
    resolution: {integrity: sha512-+38qI9SOr8tfZ4QmJNplMUxqjbe7LKvvZgWdExBOmd+egZTtjLB67Gu0HRX3u/XOq7UU2Nx6nsjvS16Z9uwfpg==}
    engines: {node: '>=0.6'}

  random-bytes@1.0.0:
    resolution: {integrity: sha512-iv7LhNVO047HzYR3InF6pUcUsPQiHTM1Qal51DcGSuZFBil1aBBWG5eHPNek7bvILMaYJ/8RU1e8w1AMdHmLQQ==}
    engines: {node: '>= 0.8'}

  range-parser@1.2.1:
    resolution: {integrity: sha512-Hrgsx+orqoygnmhFbKaHE6c296J+HTAQXoxEF6gNupROmmGJRoyzfG3ccAveqCBrwr/2yxQ5BVd/GTl5agOwSg==}
    engines: {node: '>= 0.6'}

  raw-body@2.5.2:
    resolution: {integrity: sha512-8zGqypfENjCIqGhgXToC8aB2r7YrBX+AQAfIPs/Mlk+BtPTztOvTS01NRW/3Eh60J+a48lt8qsCzirQ6loCVfA==}
    engines: {node: '>= 0.8'}

  react-dom@19.0.0:
    resolution: {integrity: sha512-4GV5sHFG0e/0AD4X+ySy6UJd3jVl1iNsNHdpad0qhABJ11twS3TTBnseqsKurKcsNqCEFeGL3uLpVChpIO3QfQ==}
    peerDependencies:
      react: ^19.0.0

  react-fast-compare@2.0.4:
    resolution: {integrity: sha512-suNP+J1VU1MWFKcyt7RtjiSWUjvidmQSlqu+eHslq+342xCbGTYmC0mEhPCOHxlW0CywylOC1u2DFAT+bv4dBw==}

  react-is@16.13.1:
    resolution: {integrity: sha512-24e6ynE2H+OKt4kqsOvNd8kBpV65zoxbA4BVsEOB3ARVWQki/DHzaUoC5KuON/BiccDaCCTZBuOcfZs70kR8bQ==}

  react-toastify@11.0.5:
    resolution: {integrity: sha512-EpqHBGvnSTtHYhCPLxML05NLY2ZX0JURbAdNYa6BUkk+amz4wbKBQvoKQAB0ardvSarUBuY4Q4s1sluAzZwkmA==}
    peerDependencies:
      react: ^18 || ^19
      react-dom: ^18 || ^19

  react@19.1.0:
    resolution: {integrity: sha512-FS+XFBNvn3GTAWq26joslQgWNoFu08F4kl0J4CgdNKADkdSGXQyTCnKteIAJy96Br6YbpEU1LSzV5dYtjMkMDg==}
    engines: {node: '>=0.10.0'}

  readable-stream@1.1.14:
    resolution: {integrity: sha512-+MeVjFf4L44XUkhM1eYbD8fyEsxcV81pqMSR5gblfcLCHfZvbrqy4/qYHE+/R5HoBUT11WV5O08Cr1n3YXkWVQ==}

  readable-stream@2.3.8:
    resolution: {integrity: sha512-8p0AUk4XODgIewSi0l8Epjs+EVnWiK7NoDIEGU0HhE7+ZyY8D1IMY7odu5lRrFXGg71L15KG8QrPmum45RTtdA==}

  readable-stream@3.6.2:
    resolution: {integrity: sha512-9u/sniCrY3D5WdsERHzHE4G2YCXqoG5FTHUiCC4SIbr6XcLZBY05ya9EKjYek9O5xOAwjGq+1JdGBAS7Q9ScoA==}
    engines: {node: '>= 6'}

  readdirp@3.6.0:
    resolution: {integrity: sha512-hOS089on8RduqdbhvQ5Z37A0ESjsqz6qnRcffsMU3495FuTdqSm+7bhJ29JvIOsBDEEnan5DPu9t3To9VRlMzA==}
    engines: {node: '>=8.10.0'}

  redis@4.7.0:
    resolution: {integrity: sha512-zvmkHEAdGMn+hMRXuMBtu4Vo5P6rHQjLoHftu+lBqq8ZTA3RCVC/WzD790bkKKiNFp7d5/9PcSD19fJyyRvOdQ==}

  require-directory@2.1.1:
    resolution: {integrity: sha512-fGxEI7+wsG9xrvdjsrlmL22OMTTiHRwAMroiEeMgq8gzoLC/PQr7RsRDSTLUg/bZAZtF+TVIkHc6/4RIKrui+Q==}
    engines: {node: '>=0.10.0'}

  requires-port@1.0.0:
    resolution: {integrity: sha512-KigOCHcocU3XODJxsu8i/j8T9tzT4adHiecwORRQ0ZZFcp7ahwXuRU1m+yuO90C5ZUyGeGfocHDI14M3L3yDAQ==}

  restructure@3.0.2:
    resolution: {integrity: sha512-gSfoiOEA0VPE6Tukkrr7I0RBdE0s7H1eFCDBk05l1KIQT1UIKNc5JZy6jdyW6eYH3aR3g5b3PuL77rq0hvwtAw==}

  retry-request@8.0.0:
    resolution: {integrity: sha512-dJkZNmyV9C8WKUmbdj1xcvVlXBSvsUQCkg89TCK8rD72RdSn9A2jlXlS2VuYSTHoPJjJEfUHhjNYrlvuksF9cg==}
    engines: {node: '>=18'}

  safe-buffer@5.1.2:
    resolution: {integrity: sha512-Gd2UZBJDkXlY7GbJxfsE8/nvKkUEU1G38c1siN6QP6a9PT9MmHB8GnpscSmMJSoF8LOIrt8ud/wPtojys4G6+g==}

  safe-buffer@5.2.1:
    resolution: {integrity: sha512-rp3So07KcdmmKbGvgaNxQSJr7bGVSVk5S9Eq1F+ppbRo70+YeaDxkw5Dd8NPN+GD6bjnYm2VuPuCXmpuYvmCXQ==}

  safe-stable-stringify@2.5.0:
    resolution: {integrity: sha512-b3rppTKm9T+PsVCBEOUR46GWI7fdOs00VKZ1+9c1EWDaDMvjQc6tUwuFyIprgGgTcWoVHSKrU8H31ZHA2e0RHA==}
    engines: {node: '>=10'}

  safer-buffer@2.1.2:
    resolution: {integrity: sha512-YZo3K82SD7Riyi0E1EQPojLz7kpepnSQI9IyPbHHg1XXXevb5dJI7tpyN2ADxGcQbHG7vcyRHk0cbwqcQriUtg==}

  sanitize-html@2.15.0:
    resolution: {integrity: sha512-wIjst57vJGpLyBP8ioUbg6ThwJie5SuSIjHxJg53v5Fg+kUK+AXlb7bK3RNXpp315MvwM+0OBGCV6h5pPHsVhA==}

  scheduler@0.25.0:
    resolution: {integrity: sha512-xFVuu11jh+xcO7JOAGJNOXld8/TcEHK/4CituBUeUb5hqxJLj9YuemAEuvm9gQ/+pgXYfbQuqAkiYu+u7YEsNA==}

  secure-compare@3.0.1:
    resolution: {integrity: sha512-AckIIV90rPDcBcglUwXPF3kg0P0qmPsPXAj6BBEENQE1p5yA1xfmDJzfi1Tappj37Pv2mVbKpL3Z1T+Nn7k1Qw==}

  semver@7.7.1:
    resolution: {integrity: sha512-hlq8tAfn0m/61p4BVRcPzIGr6LKiMwo4VM6dGi6pt4qcRkmNzTcWq6eCEjEh+qXjkMDvPlOFFSGwQjoEa6gyMA==}
    engines: {node: '>=10'}
    hasBin: true

  send@0.19.0:
    resolution: {integrity: sha512-dW41u5VfLXu8SJh5bwRmyYUbAoSB3c9uQh6L8h/KtsFREPWpbX1lrljJo186Jc4nmci/sGUZ9a0a0J2zgfq2hw==}
    engines: {node: '>= 0.8.0'}

  serve-static@1.16.2:
    resolution: {integrity: sha512-VqpjJZKadQB/PEbEwvFdO43Ax5dFBZ2UECszz8bQ7pi7wt//PWe1P6MN7eCnjsatYtBT6EuiClbjSWP2WrIoTw==}
    engines: {node: '>= 0.8.0'}

  setprototypeof@1.2.0:
    resolution: {integrity: sha512-E5LDX7Wrp85Kil5bhZv46j8jOeboKq5JMmYM3gVGdGH8xFpPWXUMsNrlODCrkoxMEeNi/XZIwuRvY4XNwYMJpw==}

  sharp@0.33.5:
    resolution: {integrity: sha512-haPVm1EkS9pgvHrQ/F3Xy+hgcuMV0Wm9vfIBSiwZ05k+xgb0PkBQpGsAA/oWdDobNaZTH5ppvHtzCFbnSEwHVw==}
    engines: {node: ^18.17.0 || ^20.3.0 || >=21.0.0}

  shebang-command@2.0.0:
    resolution: {integrity: sha512-kHxr2zZpYtdmrN1qDjrrX/Z1rR1kG8Dx+gkpK1G4eXmvXswmcE1hTWBWYUzlraYw1/yZp6YuDY77YtvbN0dmDA==}
    engines: {node: '>=8'}

  shebang-regex@3.0.0:
    resolution: {integrity: sha512-7++dFhtcx3353uBaq8DDR4NuxBetBzC7ZQOhmTQInHEd6bSrXdiEyzCvG07Z44UYdLShWUyXt5M/yhz8ekcb1A==}
    engines: {node: '>=8'}

  side-channel-list@1.0.0:
    resolution: {integrity: sha512-FCLHtRD/gnpCiCHEiJLOwdmFP+wzCmDEkc9y7NsYxeF4u7Btsn1ZuwgwJGxImImHicJArLP4R0yX4c2KCrMrTA==}
    engines: {node: '>= 0.4'}

  side-channel-map@1.0.1:
    resolution: {integrity: sha512-VCjCNfgMsby3tTdo02nbjtM/ewra6jPHmpThenkTYh8pG9ucZ/1P8So4u4FGBek/BjpOVsDCMoLA/iuBKIFXRA==}
    engines: {node: '>= 0.4'}

  side-channel-weakmap@1.0.2:
    resolution: {integrity: sha512-WPS/HvHQTYnHisLo9McqBHOJk2FkHO/tlpvldyrnem4aeQp4hai3gythswg6p01oSoTl58rcpiFAjF2br2Ak2A==}
    engines: {node: '>= 0.4'}

  side-channel@1.1.0:
    resolution: {integrity: sha512-ZX99e6tRweoUXqR+VBrslhda51Nh5MTQwou5tnUDgbtyM0dBgmhEDtWGP/xbKn6hqfPRHujUNwz5fy/wbbhnpw==}
    engines: {node: '>= 0.4'}

  sift@17.1.3:
    resolution: {integrity: sha512-Rtlj66/b0ICeFzYTuNvX/EF1igRbbnGSvEyT79McoZa/DeGhMyC5pWKOEsZKnpkqtSeovd5FL/bjHWC3CIIvCQ==}

  simple-swizzle@0.2.2:
    resolution: {integrity: sha512-JA//kQgZtbuY83m+xT+tXJkmJncGMTFT+C+g2h2R9uxkYIrE2yy9sgmcLhCnw57/WSD+Eh3J97FPEDFnbXnDUg==}

  simple-update-notifier@2.0.0:
    resolution: {integrity: sha512-a2B9Y0KlNXl9u/vsW6sTIu9vGEpfKu2wRV6l1H3XEas/0gUIzGzBoP/IouTcUQbm9JWZLH3COxyn03TYlFax6w==}
    engines: {node: '>=10'}

  socket.io-adapter@2.5.5:
    resolution: {integrity: sha512-eLDQas5dzPgOWCk9GuuJC2lBqItuhKI4uxGgo9aIV7MYbk2h9Q6uULEh8WBzThoI7l+qU9Ast9fVUmkqPP9wYg==}

  socket.io-parser@4.2.4:
    resolution: {integrity: sha512-/GbIKmo8ioc+NIWIhwdecY0ge+qVBSMdgxGygevmdHj24bsfgtCmcUUcQ5ZzcylGFHsN3k4HB4Cgkl96KVnuew==}
    engines: {node: '>=10.0.0'}

  socket.io@4.8.1:
    resolution: {integrity: sha512-oZ7iUCxph8WYRHHcjBEc9unw3adt5CmSNlppj/5Q4k2RIrhl8Z5yY2Xr4j9zj0+wzVZ0bxmYoGSzKJnRl6A4yg==}
    engines: {node: '>=10.2.0'}

  source-map-js@1.2.1:
    resolution: {integrity: sha512-UXWMKhLOwVKb728IUtQPXxfYU+usdybtUrK/8uGE8CQMvrhOpwvzDBwj0QhSL7MQc7vIsISBG8VQ8+IDQxpfQA==}
    engines: {node: '>=0.10.0'}

  sparse-bitfield@3.0.3:
    resolution: {integrity: sha512-kvzhi7vqKTfkh0PZU+2D2PIllw2ymqJKujUcyPMd9Y75Nv4nPbGJZXNhxsgdQab2BmlDct1YnfQCguEvHr7VsQ==}

  split2@4.2.0:
    resolution: {integrity: sha512-UcjcJOWknrNkF6PLX83qcHM6KHgVKNkV62Y8a5uYDVv9ydGQVwAHMKqHdJje1VTWpljG0WYpCDhrCdAOYH4TWg==}
    engines: {node: '>= 10.x'}

  statuses@2.0.1:
    resolution: {integrity: sha512-RwNA9Z/7PrK06rYLIzFMlaF+l73iwpzsqRIFgbMLbTcLD6cOao82TaWefPXQvB2fOC4AjuYSEndS7N/mTCbkdQ==}
    engines: {node: '>= 0.8'}

  stopwords-iso@1.1.0:
    resolution: {integrity: sha512-I6GPS/E0zyieHehMRPQcqkiBMJKGgLta+1hREixhoLPqEA0AlVFiC43dl8uPpmkkeRdDMzYRWFWk5/l9x7nmNg==}
    engines: {node: '>=0.10.0'}

  stream-events@1.0.5:
    resolution: {integrity: sha512-E1GUzBSgvct8Jsb3v2X15pjzN1tYebtbLaMg+eBOUOAxgbLoSbT2NS91ckc5lJD1KfLjId+jXJRgo0qnV5Nerg==}

  stream-shift@1.0.3:
    resolution: {integrity: sha512-76ORR0DO1o1hlKwTbi/DM3EXWGf3ZJYO8cXX5RJwnul2DEg2oyoZyjLNoQM8WsvZiFKCRfC1O0J7iCvie3RZmQ==}

  streamsearch@0.1.2:
    resolution: {integrity: sha512-jos8u++JKm0ARcSUTAZXOVC0mSox7Bhn6sBgty73P1f3JGf7yG2clTbBNHUdde/kdvP2FESam+vM6l8jBrNxHA==}
    engines: {node: '>=0.8.0'}

  string-width@4.2.3:
    resolution: {integrity: sha512-wKyQRQpjJ0sIp62ErSZdGsjMJWsap5oRNihHhu6G7JVO/9jIB6UyevL+tXuOqrng8j/cxKTWyWUwvSTriiZz/g==}
    engines: {node: '>=8'}

  string_decoder@0.10.31:
    resolution: {integrity: sha512-ev2QzSzWPYmy9GuqfIVildA4OdcGLeFZQrq5ys6RtiuF+RQQiZWr8TZNyAcuVXyQRYfEO+MsoB/1BuQVhOJuoQ==}

  string_decoder@1.1.1:
    resolution: {integrity: sha512-n/ShnvDi6FHbbVfviro+WojiFzv+s8MPMHBczVePfUpDJLwoLT0ht1l4YwBCbi8pJAveEEdnkHyPyTP/mzRfwg==}

  strip-ansi@6.0.1:
    resolution: {integrity: sha512-Y38VPSHcqkFrCpFnQ9vuSXmquuv5oXOKpGeT6aGrr3o3Gc9AlVa6JBfUSOCnbxGGZF+/0ooI7KrPuUSztUdU5A==}
    engines: {node: '>=8'}

  strtok3@10.2.2:
    resolution: {integrity: sha512-Xt18+h4s7Z8xyZ0tmBoRmzxcop97R4BAh+dXouUDCYn+Em+1P3qpkUfI5ueWLT8ynC5hZ+q4iPEmGG1urvQGBg==}
    engines: {node: '>=18'}

  stubs@3.0.0:
    resolution: {integrity: sha512-PdHt7hHUJKxvTCgbKX9C1V/ftOcjJQgz8BZwNfV5c4B6dcGqlpelTbJ999jBGZ2jYiPAwcX5dP6oBwVlBlUbxw==}

  supports-color@5.5.0:
    resolution: {integrity: sha512-QjVjwdXIt408MIiAqCX4oUKsgU2EqAGzs2Ppkm4aQYbjm+ZEWEcW4SfFNTr4uMNZma0ey4f5lgLrkB0aX0QMow==}
    engines: {node: '>=4'}

  supports-color@7.2.0:
    resolution: {integrity: sha512-qpCAvRl9stuOHveKsn7HncJRvv501qIacKzQlO/+Lwxc9+0q2wLyv4Dfvt80/DPn2pqOBsJdDiogXGR9+OvwRw==}
    engines: {node: '>=8'}

  sylvester@0.0.12:
    resolution: {integrity: sha512-SzRP5LQ6Ts2G5NyAa/jg16s8e3R7rfdFjizy1zeoecYWw+nGL+YA1xZvW/+iJmidBGSdLkuvdwTYEyJEb+EiUw==}
    engines: {node: '>=0.2.6'}

  teeny-request@10.0.0:
    resolution: {integrity: sha512-GSenHGKrnSVnlCzgrhwUVujtwiZUEBA0H4rY783rkrPlBTGaDYibjXj6VbGyP8BpKIJulvMYhKmLuoDCvEWi6w==}
    engines: {node: '>=18'}

  tiny-case@1.0.3:
    resolution: {integrity: sha512-Eet/eeMhkO6TX8mnUteS9zgPbUMQa4I6Kkp5ORiBD5476/m+PIRiumP5tmh5ioJpH7k51Kehawy2UDfsnxxY8Q==}

  tiny-inflate@1.0.3:
    resolution: {integrity: sha512-pkY1fj1cKHb2seWDy0B16HeWyczlJA9/WW3u3c4z/NiWDsO3DOU5D7nhTLE9CF0yXv/QZFY7sEJmj24dK+Rrqw==}

  tiny-warning@1.0.3:
    resolution: {integrity: sha512-lBN9zLN/oAf68o3zNXYrdCt1kP8WsiGW8Oo2ka41b2IM5JL/S1CTyX1rW0mb/zSuJun0ZUrDxx4sqvYS2FWzPA==}

  to-regex-range@5.0.1:
    resolution: {integrity: sha512-65P7iz6X5yEr1cwcgvQxbbIw7Uk3gOy5dIdtZ4rDveLqhrdJP+Li/Hx6tyK0NEb+2GCyneCMJiGqrADCSNk8sQ==}
    engines: {node: '>=8.0'}

  toidentifier@1.0.1:
    resolution: {integrity: sha512-o5sSPKEkg/DIQNmH43V0/uerLrpzVedkUh8tGNvaeXpfpuwjKenlSox/2O/BTlZUtEe+JG7s5YhEz608PlAHRA==}
    engines: {node: '>=0.6'}

  token-types@6.0.0:
    resolution: {integrity: sha512-lbDrTLVsHhOMljPscd0yitpozq7Ga2M5Cvez5AjGg8GASBjtt6iERCAJ93yommPmz62fb45oFIXHEZ3u9bfJEA==}
    engines: {node: '>=14.16'}

  toposort@2.0.2:
    resolution: {integrity: sha512-0a5EOkAUp8D4moMi2W8ZF8jcga7BgZd91O/yabJCFY8az+XSzeGyTKs0Aoo897iV1Nj6guFq8orWDS96z91oGg==}

  touch@3.1.1:
    resolution: {integrity: sha512-r0eojU4bI8MnHr8c5bNo7lJDdI2qXlWWJk6a9EAFG7vbhTjElYhBVS3/miuE0uOuoLdb8Mc/rVfsmm6eo5o9GA==}
    hasBin: true

  tr46@0.0.3:
    resolution: {integrity: sha512-N3WMsuqV66lT30CrXNbEjx4GEwlow3v6rr4mCcv6prnfwhS01rkgyFdjPNBYd9br7LpXV1+Emh01fHnq2Gdgrw==}

  tr46@5.0.0:
    resolution: {integrity: sha512-tk2G5R2KRwBd+ZN0zaEXpmzdKyOYksXwywulIX95MBODjSzMIuQnQ3m8JxgbhnL1LeVo7lqQKsYa1O3Htl7K5g==}
    engines: {node: '>=18'}

  tslib@2.8.1:
    resolution: {integrity: sha512-oJFu94HQb+KVduSUQL7wnpmqnfmLsOA/nAh6b6EH0wCEoK0/mPeXU6c3wKDV83MkOuHPRHtSXKKU99IBazS/2w==}

  type-fest@2.19.0:
    resolution: {integrity: sha512-RAH822pAdBgcNMAfWnCBU3CFZcfZ/i1eZjwFU/dsLKumyuuP3niueg2UAukXYF0E2AAoc82ZSSf9J0WQBinzHA==}
    engines: {node: '>=12.20'}

  type-is@1.6.18:
    resolution: {integrity: sha512-TkRKr9sUTxEH8MdfuCSP7VizJyzRNMjj2J2do2Jr3Kym598JVdEksuzPQCnlFPW4ky9Q+iA+ma9BGm06XQBy8g==}
    engines: {node: '>= 0.6'}

  typedarray@0.0.6:
    resolution: {integrity: sha512-/aCDEGatGvZ2BIk+HmLf4ifCJFwvKFNb9/JeZPMulfgFracn9QFcAf5GO8B/mweUjSoblS5In0cWhqpfs/5PQA==}

  uid-safe@2.1.5:
    resolution: {integrity: sha512-KPHm4VL5dDXKz01UuEd88Df+KzynaohSL9fBh096KWAxSKZQDI2uBrVqtvRM4rwrIrRRKsdLNML/lnaaVSRioA==}
    engines: {node: '>= 0.8'}

  uint8array-extras@1.4.0:
    resolution: {integrity: sha512-ZPtzy0hu4cZjv3z5NW9gfKnNLjoz4y6uv4HlelAjDK7sY/xOkKZv9xK/WQpcsBB3jEybChz9DPC2U/+cusjJVQ==}
    engines: {node: '>=18'}

  undefsafe@2.0.5:
    resolution: {integrity: sha512-WxONCrssBM8TSPRqN5EmsjVrsv4A8X12J4ArBiiayv3DyyG3ZlIg6yysuuSYdZsVz3TKcTg2fd//Ujd4CHV1iA==}

  underscore@1.13.7:
    resolution: {integrity: sha512-GMXzWtsc57XAtguZgaQViUOzs0KTkk8ojr3/xAxXLITqf/3EMwxC0inyETfDFjH/Krbhuep0HNbbjI9i/q3F3g==}

  undici-types@6.20.0:
    resolution: {integrity: sha512-Ny6QZ2Nju20vw1SRHe3d9jVu6gJ+4e3+MMpqu7pqE5HT6WsTSlce++GQmK5UXS8mzV8DSYHrQH+Xrf2jVcuKNg==}

  unicode-properties@1.4.1:
    resolution: {integrity: sha512-CLjCCLQ6UuMxWnbIylkisbRj31qxHPAurvena/0iwSVbQ2G1VY5/HjV0IRabOEbDHlzZlRdCrD4NhB0JtU40Pg==}

  unicode-trie@2.0.0:
    resolution: {integrity: sha512-x7bc76x0bm4prf1VLg79uhAzKw8DVboClSN5VxJuQ+LKDOVEW9CdH+VY7SP+vX7xCYQqzzgQpFqz15zeLvAtZQ==}

  union@0.5.0:
    resolution: {integrity: sha512-N6uOhuW6zO95P3Mel2I2zMsbsanvvtgn6jVqJv4vbVcz/JN0OkL9suomjQGmWtxJQXOCqUJvquc1sMeNz/IwlA==}
    engines: {node: '>= 0.8.0'}

  unpipe@1.0.0:
    resolution: {integrity: sha512-pjy2bYhSsufwWlKwPc+l3cN7+wuJlK6uz0YdJEOlQDbl6jo/YlPi4mb8agUkVC8BF7V8NuzeyPNqRksA3hztKQ==}
    engines: {node: '>= 0.8'}

  url-join@4.0.1:
    resolution: {integrity: sha512-jk1+QP6ZJqyOiuEI9AEWQfju/nB2Pw466kbA0LEZljHwKeMgd9WrAEgEGxjPDD2+TNbbb37rTyhEfrCXfuKXnA==}

  util-deprecate@1.0.2:
    resolution: {integrity: sha512-EPD5q1uXyFxJpCrLnCc1nHnq3gOa6DZBocAIiI2TaSCA7VCJ1UJDMagCzIkXNsUYfD1daK//LTEQ8xiIbrHtcw==}

  utils-merge@1.0.1:
    resolution: {integrity: sha512-pMZTvIkT1d+TFGvDOqodOclx0QWkkgi6Tdoa8gC8ffGAAqz9pzPTZWAybbsHHoED/ztMtkv/VoYTYyShUn81hA==}
    engines: {node: '>= 0.4.0'}

  uuid@9.0.1:
    resolution: {integrity: sha512-b+1eJOlsR9K8HJpow9Ok3fiWOWSIcIzXodvv0rQjVoOVNpWMpxf1wZNpt4y9h10odCNrqnYp1OBzRktckBe3sA==}
    hasBin: true

  validator@13.12.0:
    resolution: {integrity: sha512-c1Q0mCiPlgdTVVVIJIrBuxNicYE+t/7oKeI9MWLj3fh/uq2Pxh/3eeWbVZ4OcGW1TUf53At0njHw5SMdA3tmMg==}
    engines: {node: '>= 0.10'}

  vary@1.1.2:
    resolution: {integrity: sha512-BNGbWLfd0eUPabhkXUVm0j8uuvREyTh5ovRa/dyow/BqAbZJyC+5fU+IzQOzmAKzYqYRAISoRhdQr3eIZ/PXqg==}
    engines: {node: '>= 0.8'}

  web-streams-polyfill@3.2.0:
    resolution: {integrity: sha512-EqPmREeOzttaLRm5HS7io98goBgZ7IVz79aDvqjD0kYXLtFZTc0T/U6wHTPKyIjb+MdN7DFIIX6hgdBEpWmfPA==}
    engines: {node: '>= 8'}

  web-streams-polyfill@3.3.3:
    resolution: {integrity: sha512-d2JWLCivmZYTSIoge9MsgFCZrt571BikcWGYkjC1khllbTeDlGqZ2D8vD8E/lJa8WGWbb7Plm8/XJYV7IJHZZw==}
    engines: {node: '>= 8'}

  webidl-conversions@3.0.1:
    resolution: {integrity: sha512-2JAn3z8AR6rjK8Sm8orRC0h/bcl/DqL7tRPdGZ4I1CjdF+EaMLmYxBHyXuKL849eucPFhvBoxMsflfOb8kxaeQ==}

  webidl-conversions@7.0.0:
    resolution: {integrity: sha512-VwddBukDzu71offAQR975unBIGqfKZpM+8ZX6ySk8nYhVoo5CYaZyzt3YBvYtRtO+aoGlqxPg/B87NGVZ/fu6g==}
    engines: {node: '>=12'}

  whatwg-encoding@2.0.0:
    resolution: {integrity: sha512-p41ogyeMUrw3jWclHWTQg1k05DSVXPLcVxRTYsXUk+ZooOCZLcoYgPZ/HL/D/N+uQPOtcp1me1WhBEaX02mhWg==}
    engines: {node: '>=12'}

  whatwg-url@14.1.1:
    resolution: {integrity: sha512-mDGf9diDad/giZ/Sm9Xi2YcyzaFpbdLpJPr+E9fSkyQ7KpQD4SdFcugkRQYzhmfI4KeV4Qpnn2sKPdo+kmsgRQ==}
    engines: {node: '>=18'}

  whatwg-url@5.0.0:
    resolution: {integrity: sha512-saE57nupxk6v3HY35+jzBwYa0rKSy0XR8JSxZPwgLr7ys0IBzhGviA1/TUGJLmSVqs8pb9AnvICXEuOHLprYTw==}

  which@2.0.2:
    resolution: {integrity: sha512-BLI3Tl1TW3Pvl70l3yq3Y64i+awpwXqsGBYWkkqMtnbXgrMD+yj7rhW0kuEDxzJaYXGjEW5ogapKNMEKNMjibA==}
    engines: {node: '>= 8'}
    hasBin: true

  wordnet-db@3.1.14:
    resolution: {integrity: sha512-zVyFsvE+mq9MCmwXUWHIcpfbrHHClZWZiVOzKSxNJruIcFn2RbY55zkhiAMMxM8zCVSmtNiViq8FsAZSFpMYag==}
    engines: {node: '>=0.6.0'}

  wrap-ansi@7.0.0:
    resolution: {integrity: sha512-YVGIj2kamLSTxw6NsZjoBxfSwsn0ycdesmc4p+Q21c5zPuZ1pl+NfxVdxPtdHvmNVOQ6XSYG4AUtyt/Fi7D16Q==}
    engines: {node: '>=10'}

  wrappy@1.0.2:
    resolution: {integrity: sha512-l4Sp/DRseor9wL6EvV2+TuQn63dMkPjZ/sp9XkghTEbV9KlPS1xUsZ3u7/IQO4wxtcFB4bgpQPRcR3QCvezPcQ==}

  ws@8.17.1:
    resolution: {integrity: sha512-6XQFvXTkbfUOZOKKILFG1PDK2NDQs4azKQl26T0YS5CxqWLgXajbPZ+h4gZekJyRqFU8pvnbAbbs/3TgRPy+GQ==}
    engines: {node: '>=10.0.0'}
    peerDependencies:
      bufferutil: ^4.0.1
      utf-8-validate: '>=5.0.2'
    peerDependenciesMeta:
      bufferutil:
        optional: true
      utf-8-validate:
        optional: true

  xtend@4.0.2:
    resolution: {integrity: sha512-LKYU1iAXJXUgAXn9URjiu+MWhyUXHsvfp7mcuYm9dSUKK0/CjtrUwFAxD82/mCWbtLsGjFIad0wIsod4zrTAEQ==}
    engines: {node: '>=0.4'}

  y18n@5.0.8:
    resolution: {integrity: sha512-0pfFzegeDWJHJIAmTLRP2DwHjdF5s7jo9tuztdQxAhINCdvS+3nGINqPd00AphqJR/0LhANUS6/+7SCb98YOfA==}
    engines: {node: '>=10'}

  yallist@4.0.0:
    resolution: {integrity: sha512-3wdGidZyq5PB084XLES5TpOSRA3wjXAlIWMhum2kRcv/41Sn2emQ0dycQW4uZXLejwKvg6EsvbdlVL+FYEct7A==}

  yargs-parser@21.1.1:
    resolution: {integrity: sha512-tVpsJW7DdjecAiFpbIB1e3qxIQsE6NoPc5/eTdrbbIC4h0LVsWhnoa3g+m2HclBIujHzsxZ4VJVA+GUuc2/LBw==}
    engines: {node: '>=12'}

  yargs@17.7.2:
    resolution: {integrity: sha512-7dSzzRQ++CKnNI/krKnYRV7JKKPUXMEh61soaHKg9mrWEhzFWhFnxPxGl+69cD1Ou63C13NUPCnmIcrvqCuM6w==}
    engines: {node: '>=12'}

  yup@1.6.1:
    resolution: {integrity: sha512-JED8pB50qbA4FOkDol0bYF/p60qSEDQqBD0/qeIrUCG1KbPBIQ776fCUNb9ldbPcSTxA69g/47XTo4TqWiuXOA==}

snapshots:

  '@emnapi/runtime@1.4.0':
    dependencies:
      tslib: 2.8.1
    optional: true

  '@google-cloud/promisify@5.0.0': {}

  '@google-cloud/vision@5.1.0':
    dependencies:
      '@google-cloud/promisify': 5.0.0
      google-gax: 5.0.1-rc.0
      is: 3.3.0
    transitivePeerDependencies:
      - supports-color

  '@grpc/grpc-js@1.13.2':
    dependencies:
      '@grpc/proto-loader': 0.7.13
      '@js-sdsl/ordered-map': 4.4.2

  '@grpc/proto-loader@0.7.13':
    dependencies:
      lodash.camelcase: 4.3.0
      long: 5.3.1
      protobufjs: 7.4.0
      yargs: 17.7.2

  '@img/sharp-darwin-arm64@0.33.5':
    optionalDependencies:
      '@img/sharp-libvips-darwin-arm64': 1.0.4
    optional: true

  '@img/sharp-darwin-x64@0.33.5':
    optionalDependencies:
      '@img/sharp-libvips-darwin-x64': 1.0.4
    optional: true

  '@img/sharp-libvips-darwin-arm64@1.0.4':
    optional: true

  '@img/sharp-libvips-darwin-x64@1.0.4':
    optional: true

  '@img/sharp-libvips-linux-arm64@1.0.4':
    optional: true

  '@img/sharp-libvips-linux-arm@1.0.5':
    optional: true

  '@img/sharp-libvips-linux-s390x@1.0.4':
    optional: true

  '@img/sharp-libvips-linux-x64@1.0.4':
    optional: true

  '@img/sharp-libvips-linuxmusl-arm64@1.0.4':
    optional: true

  '@img/sharp-libvips-linuxmusl-x64@1.0.4':
    optional: true

  '@img/sharp-linux-arm64@0.33.5':
    optionalDependencies:
      '@img/sharp-libvips-linux-arm64': 1.0.4
    optional: true

  '@img/sharp-linux-arm@0.33.5':
    optionalDependencies:
      '@img/sharp-libvips-linux-arm': 1.0.5
    optional: true

  '@img/sharp-linux-s390x@0.33.5':
    optionalDependencies:
      '@img/sharp-libvips-linux-s390x': 1.0.4
    optional: true

  '@img/sharp-linux-x64@0.33.5':
    optionalDependencies:
      '@img/sharp-libvips-linux-x64': 1.0.4
    optional: true

  '@img/sharp-linuxmusl-arm64@0.33.5':
    optionalDependencies:
      '@img/sharp-libvips-linuxmusl-arm64': 1.0.4
    optional: true

  '@img/sharp-linuxmusl-x64@0.33.5':
    optionalDependencies:
      '@img/sharp-libvips-linuxmusl-x64': 1.0.4
    optional: true

  '@img/sharp-wasm32@0.33.5':
    dependencies:
      '@emnapi/runtime': 1.4.0
    optional: true

  '@img/sharp-win32-ia32@0.33.5':
    optional: true

  '@img/sharp-win32-x64@0.33.5':
    optional: true

  '@js-sdsl/ordered-map@4.4.2': {}

  '@mongodb-js/saslprep@1.2.0':
    dependencies:
      sparse-bitfield: 3.0.3

  '@protobufjs/aspromise@1.1.2': {}

  '@protobufjs/base64@1.1.2': {}

  '@protobufjs/codegen@2.0.4': {}

  '@protobufjs/eventemitter@1.1.0': {}

  '@protobufjs/fetch@1.1.0':
    dependencies:
      '@protobufjs/aspromise': 1.1.2
      '@protobufjs/inquire': 1.1.0

  '@protobufjs/float@1.0.2': {}

  '@protobufjs/inquire@1.1.0': {}

  '@protobufjs/path@1.1.2': {}

  '@protobufjs/pool@1.1.0': {}

  '@protobufjs/utf8@1.1.0': {}

  '@redis/bloom@1.2.0(@redis/client@1.6.0)':
    dependencies:
      '@redis/client': 1.6.0

  '@redis/client@1.6.0':
    dependencies:
      cluster-key-slot: 1.1.2
      generic-pool: 3.9.0
      yallist: 4.0.0

  '@redis/graph@1.1.1(@redis/client@1.6.0)':
    dependencies:
      '@redis/client': 1.6.0

  '@redis/json@1.0.7(@redis/client@1.6.0)':
    dependencies:
      '@redis/client': 1.6.0

  '@redis/search@1.2.0(@redis/client@1.6.0)':
    dependencies:
      '@redis/client': 1.6.0

  '@redis/time-series@1.1.0(@redis/client@1.6.0)':
    dependencies:
      '@redis/client': 1.6.0

  '@socket.io/component-emitter@3.1.2': {}

  '@swc/helpers@0.5.15':
    dependencies:
      tslib: 2.8.1

  '@tokenizer/inflate@0.2.7':
    dependencies:
      debug: 4.4.0(supports-color@5.5.0)
      fflate: 0.8.2
      token-types: 6.0.0
    transitivePeerDependencies:
      - supports-color

  '@tokenizer/token@0.3.0': {}

  '@tootallnate/once@2.0.0': {}

  '@types/body-parser@1.19.5':
    dependencies:
      '@types/connect': 3.4.38
      '@types/node': 22.13.10

  '@types/bson@4.2.4':
    dependencies:
      bson: 6.10.3

  '@types/caseless@0.12.5': {}

  '@types/connect@3.4.38':
    dependencies:
      '@types/node': 22.13.10

  '@types/cors@2.8.17':
    dependencies:
      '@types/node': 22.13.10

  '@types/express-serve-static-core@4.19.6':
    dependencies:
      '@types/node': 22.13.10
      '@types/qs': 6.9.18
      '@types/range-parser': 1.2.7
      '@types/send': 0.17.4

  '@types/express@4.17.21':
    dependencies:
      '@types/body-parser': 1.19.5
      '@types/express-serve-static-core': 4.19.6
      '@types/qs': 6.9.18
      '@types/serve-static': 1.15.7

  '@types/hoist-non-react-statics@3.3.6':
    dependencies:
      '@types/react': 19.0.10
      hoist-non-react-statics: 3.3.2

  '@types/http-errors@2.0.4': {}

  '@types/long@5.0.0':
    dependencies:
      long: 5.3.1

  '@types/mime@1.3.5': {}

  '@types/mongodb@3.6.20':
    dependencies:
      '@types/bson': 4.2.4
      '@types/node': 22.13.10

  '@types/multer@1.4.12':
    dependencies:
      '@types/express': 4.17.21

  '@types/node@22.13.10':
    dependencies:
      undici-types: 6.20.0

  '@types/pump@1.1.3':
    dependencies:
      '@types/node': 22.13.10

  '@types/qs@6.9.18': {}

  '@types/range-parser@1.2.7': {}

  '@types/react@19.0.10':
    dependencies:
      csstype: 3.1.3

  '@types/request@2.48.12':
    dependencies:
      '@types/caseless': 0.12.5
      '@types/node': 22.13.10
      '@types/tough-cookie': 4.0.5
      form-data: 2.5.3

  '@types/send@0.17.4':
    dependencies:
      '@types/mime': 1.3.5
      '@types/node': 22.13.10

  '@types/serve-static@1.15.7':
    dependencies:
      '@types/http-errors': 2.0.4
      '@types/node': 22.13.10
      '@types/send': 0.17.4

  '@types/tough-cookie@4.0.5': {}

  '@types/webidl-conversions@7.0.3': {}

  '@types/whatwg-url@11.0.5':
    dependencies:
      '@types/webidl-conversions': 7.0.3

  abort-controller@3.0.0:
    dependencies:
      event-target-shim: 5.0.1

  accepts@1.3.8:
    dependencies:
      mime-types: 2.1.35
      negotiator: 0.6.3

  afinn-165-financialmarketnews@3.0.0: {}

  afinn-165@1.0.4: {}

  agent-base@6.0.2:
    dependencies:
      debug: 4.4.0(supports-color@5.5.0)
    transitivePeerDependencies:
      - supports-color

  agent-base@7.1.3: {}

  ansi-regex@5.0.1: {}

  ansi-styles@4.3.0:
    dependencies:
      color-convert: 2.0.1

  anymatch@3.1.3:
    dependencies:
      normalize-path: 3.0.0
      picomatch: 2.3.1

  apparatus@0.0.10:
    dependencies:
      sylvester: 0.0.12

  append-field@1.0.0: {}

  array-flatten@1.1.1: {}

  array-parallel@0.1.3: {}

  array-series@0.1.5: {}

  async@3.2.6: {}

  asynckit@0.4.0: {}

  axios@1.8.4:
    dependencies:
      follow-redirects: 1.15.9
      form-data: 4.0.2
      proxy-from-env: 1.1.0
    transitivePeerDependencies:
      - debug

  balanced-match@1.0.2: {}

  base64-js@0.0.8: {}

  base64-js@1.5.1: {}

  base64id@2.0.0: {}

  basic-auth@2.0.1:
    dependencies:
      safe-buffer: 5.1.2

  bcryptjs@3.0.2: {}

  bignumber.js@9.1.2: {}

  binary-extensions@2.3.0: {}

  body-parser@1.20.3:
    dependencies:
      bytes: 3.1.2
      content-type: 1.0.5
      debug: 2.6.9
      depd: 2.0.0
      destroy: 1.2.0
      http-errors: 2.0.0
      iconv-lite: 0.4.24
      on-finished: 2.4.1
      qs: 6.13.0
      raw-body: 2.5.2
      type-is: 1.6.18
      unpipe: 1.0.0
    transitivePeerDependencies:
      - supports-color

  brace-expansion@1.1.11:
    dependencies:
      balanced-match: 1.0.2
      concat-map: 0.0.1

  braces@3.0.3:
    dependencies:
      fill-range: 7.1.1

  brotli@1.3.3:
    dependencies:
      base64-js: 1.5.1

  bson@6.10.3: {}

  buffer-equal-constant-time@1.0.1: {}

  buffer-from@1.1.2: {}

  busboy@0.2.14:
    dependencies:
      dicer: 0.2.5
      readable-stream: 1.1.14

  bytes@3.1.2: {}

  call-bind-apply-helpers@1.0.2:
    dependencies:
      es-errors: 1.3.0
      function-bind: 1.1.2

  call-bound@1.0.4:
    dependencies:
      call-bind-apply-helpers: 1.0.2
      get-intrinsic: 1.3.0

  chalk@4.1.2:
    dependencies:
      ansi-styles: 4.3.0
      supports-color: 7.2.0

  chokidar@3.6.0:
    dependencies:
      anymatch: 3.1.3
      braces: 3.0.3
      glob-parent: 5.1.2
      is-binary-path: 2.1.0
      is-glob: 4.0.3
      normalize-path: 3.0.0
      readdirp: 3.6.0
    optionalDependencies:
      fsevents: 2.3.3

  cliui@8.0.1:
    dependencies:
      string-width: 4.2.3
      strip-ansi: 6.0.1
      wrap-ansi: 7.0.0

  clone@2.1.2: {}

  clsx@2.1.1: {}

  cluster-key-slot@1.1.2: {}

  color-convert@2.0.1:
    dependencies:
      color-name: 1.1.4

  color-name@1.1.4: {}

  color-string@1.9.1:
    dependencies:
      color-name: 1.1.4
      simple-swizzle: 0.2.2

  color@4.2.3:
    dependencies:
      color-convert: 2.0.1
      color-string: 1.9.1

  combined-stream@1.0.8:
    dependencies:
      delayed-stream: 1.0.0

  concat-map@0.0.1: {}

  concat-stream@1.6.2:
    dependencies:
      buffer-from: 1.1.2
      inherits: 2.0.4
      readable-stream: 2.3.8
      typedarray: 0.0.6

  content-disposition@0.5.4:
    dependencies:
      safe-buffer: 5.2.1

  content-type@1.0.5: {}

  cookie-parser@1.4.7:
    dependencies:
      cookie: 0.7.2
      cookie-signature: 1.0.6

  cookie-signature@1.0.6: {}

  cookie-signature@1.0.7: {}

  cookie@0.7.1: {}

  cookie@0.7.2: {}

  core-util-is@1.0.3: {}

  cors@2.8.5:
    dependencies:
      object-assign: 4.1.1
      vary: 1.1.2

  corser@2.0.1: {}

  cross-spawn@7.0.6:
    dependencies:
      path-key: 3.1.1
      shebang-command: 2.0.0
      which: 2.0.2

  crypto-js@4.2.0: {}

  csstype@3.1.3: {}

  data-uri-to-buffer@4.0.1: {}

  debug@2.6.9:
    dependencies:
      ms: 2.0.0

  debug@3.2.7:
    dependencies:
      ms: 2.1.3

  debug@4.3.7:
    dependencies:
      ms: 2.1.3

  debug@4.4.0(supports-color@5.5.0):
    dependencies:
      ms: 2.1.3
    optionalDependencies:
      supports-color: 5.5.0

  deepmerge@2.2.1: {}

  deepmerge@4.3.1: {}

  delayed-stream@1.0.0: {}

  depd@2.0.0: {}

  destroy@1.2.0: {}

  detect-libc@2.0.3: {}

  dfa@1.2.0: {}

  dicer@0.2.5:
    dependencies:
      readable-stream: 1.1.14
      streamsearch: 0.1.2

  dom-serializer@2.0.0:
    dependencies:
      domelementtype: 2.3.0
      domhandler: 5.0.3
      entities: 4.5.0

  domelementtype@2.3.0: {}

  domhandler@5.0.3:
    dependencies:
      domelementtype: 2.3.0

  dommatrix@0.0.24: {}

  domutils@3.2.2:
    dependencies:
      dom-serializer: 2.0.0
      domelementtype: 2.3.0
      domhandler: 5.0.3

  dotenv@16.4.7: {}

  dunder-proto@1.0.1:
    dependencies:
      call-bind-apply-helpers: 1.0.2
      es-errors: 1.3.0
      gopd: 1.2.0

  duplexify@4.1.3:
    dependencies:
      end-of-stream: 1.4.4
      inherits: 2.0.4
      readable-stream: 3.6.2
      stream-shift: 1.0.3

  ecdsa-sig-formatter@1.0.11:
    dependencies:
      safe-buffer: 5.2.1

  ee-first@1.1.1: {}

  emoji-regex@8.0.0: {}

  encodeurl@1.0.2: {}

  encodeurl@2.0.0: {}

  end-of-stream@1.4.4:
    dependencies:
      once: 1.4.0

  engine.io-parser@5.2.3: {}

  engine.io@6.6.4:
    dependencies:
      '@types/cors': 2.8.17
      '@types/node': 22.13.10
      accepts: 1.3.8
      base64id: 2.0.0
      cookie: 0.7.2
      cors: 2.8.5
      debug: 4.3.7
      engine.io-parser: 5.2.3
      ws: 8.17.1
    transitivePeerDependencies:
      - bufferutil
      - supports-color
      - utf-8-validate

  entities@4.5.0: {}

  es-define-property@1.0.1: {}

  es-errors@1.3.0: {}

  es-object-atoms@1.1.1:
    dependencies:
      es-errors: 1.3.0

  es-set-tostringtag@2.1.0:
    dependencies:
      es-errors: 1.3.0
      get-intrinsic: 1.3.0
      has-tostringtag: 1.0.2
      hasown: 2.0.2

  escalade@3.2.0: {}

  escape-html@1.0.3: {}

  escape-string-regexp@4.0.0: {}

  etag@1.8.1: {}

  event-target-shim@5.0.1: {}

  eventemitter3@4.0.7: {}

  express-rate-limit@7.5.0(express@4.21.2):
    dependencies:
      express: 4.21.2

  express-session@1.18.1:
    dependencies:
      cookie: 0.7.2
      cookie-signature: 1.0.7
      debug: 2.6.9
      depd: 2.0.0
      on-headers: 1.0.2
      parseurl: 1.3.3
      safe-buffer: 5.2.1
      uid-safe: 2.1.5
    transitivePeerDependencies:
      - supports-color

  express-validator@7.2.1:
    dependencies:
      lodash: 4.17.21
      validator: 13.12.0

  express@4.21.2:
    dependencies:
      accepts: 1.3.8
      array-flatten: 1.1.1
      body-parser: 1.20.3
      content-disposition: 0.5.4
      content-type: 1.0.5
      cookie: 0.7.1
      cookie-signature: 1.0.6
      debug: 2.6.9
      depd: 2.0.0
      encodeurl: 2.0.0
      escape-html: 1.0.3
      etag: 1.8.1
      finalhandler: 1.3.1
      fresh: 0.5.2
      http-errors: 2.0.0
      merge-descriptors: 1.0.3
      methods: 1.1.2
      on-finished: 2.4.1
      parseurl: 1.3.3
      path-to-regexp: 0.1.12
      proxy-addr: 2.0.7
      qs: 6.13.0
      range-parser: 1.2.1
      safe-buffer: 5.2.1
      send: 0.19.0
      serve-static: 1.16.2
      setprototypeof: 1.2.0
      statuses: 2.0.1
      type-is: 1.6.18
      utils-merge: 1.0.1
      vary: 1.1.2
    transitivePeerDependencies:
      - supports-color

  extend@3.0.2: {}

  fast-deep-equal@3.1.3: {}

  fetch-blob@3.2.0:
    dependencies:
      node-domexception: 1.0.0
      web-streams-polyfill: 3.3.3

  fflate@0.8.2: {}

  file-type@20.4.1:
    dependencies:
      '@tokenizer/inflate': 0.2.7
      strtok3: 10.2.2
      token-types: 6.0.0
      uint8array-extras: 1.4.0
    transitivePeerDependencies:
      - supports-color

  fill-range@7.1.1:
    dependencies:
      to-regex-range: 5.0.1

  finalhandler@1.3.1:
    dependencies:
      debug: 2.6.9
      encodeurl: 2.0.0
      escape-html: 1.0.3
      on-finished: 2.4.1
      parseurl: 1.3.3
      statuses: 2.0.1
      unpipe: 1.0.0
    transitivePeerDependencies:
      - supports-color

  flushwritable@1.0.0: {}

  follow-redirects@1.15.9: {}

  fontkit@2.0.4:
    dependencies:
      '@swc/helpers': 0.5.15
      brotli: 1.3.3
      clone: 2.1.2
      dfa: 1.2.0
      fast-deep-equal: 3.1.3
      restructure: 3.0.2
      tiny-inflate: 1.0.3
      unicode-properties: 1.4.1
      unicode-trie: 2.0.0

  form-data@2.5.3:
    dependencies:
      asynckit: 0.4.0
      combined-stream: 1.0.8
      es-set-tostringtag: 2.1.0
      mime-types: 2.1.35
      safe-buffer: 5.2.1

  form-data@4.0.2:
    dependencies:
      asynckit: 0.4.0
      combined-stream: 1.0.8
      es-set-tostringtag: 2.1.0
      mime-types: 2.1.35

  formdata-polyfill@4.0.10:
    dependencies:
      fetch-blob: 3.2.0

  formik@2.4.6(react@19.1.0):
    dependencies:
      '@types/hoist-non-react-statics': 3.3.6
      deepmerge: 2.2.1
      hoist-non-react-statics: 3.3.2
      lodash: 4.17.21
      lodash-es: 4.17.21
      react: 19.1.0
      react-fast-compare: 2.0.4
      tiny-warning: 1.0.3
      tslib: 2.8.1

  forwarded@0.2.0: {}

  fresh@0.5.2: {}

  fsevents@2.3.3:
    optional: true

  function-bind@1.1.2: {}

  gaxios@6.7.1:
    dependencies:
      extend: 3.0.2
      https-proxy-agent: 7.0.6
      is-stream: 2.0.1
      node-fetch: 2.7.0
      uuid: 9.0.1
    transitivePeerDependencies:
      - encoding
      - supports-color

  gaxios@7.0.0-rc.4:
    dependencies:
      extend: 3.0.2
      https-proxy-agent: 7.0.6
      node-fetch: 3.3.2
    transitivePeerDependencies:
      - supports-color

  gcp-metadata@6.1.1:
    dependencies:
      gaxios: 6.7.1
      google-logging-utils: 0.0.2
      json-bigint: 1.0.0
    transitivePeerDependencies:
      - encoding
      - supports-color

  gcp-metadata@7.0.0-rc.1:
    dependencies:
      gaxios: 7.0.0-rc.4
      google-logging-utils: 1.1.1
      json-bigint: 1.0.0
    transitivePeerDependencies:
      - supports-color

  generate-password@1.7.1: {}

  generic-pool@3.9.0: {}

  get-caller-file@2.0.5: {}

  get-intrinsic@1.3.0:
    dependencies:
      call-bind-apply-helpers: 1.0.2
      es-define-property: 1.0.1
      es-errors: 1.3.0
      es-object-atoms: 1.1.1
      function-bind: 1.1.2
      get-proto: 1.0.1
      gopd: 1.2.0
      has-symbols: 1.1.0
      hasown: 2.0.2
      math-intrinsics: 1.1.0

  get-proto@1.0.1:
    dependencies:
      dunder-proto: 1.0.1
      es-object-atoms: 1.1.1

  glob-parent@5.1.2:
    dependencies:
      is-glob: 4.0.3

  gm@1.25.1:
    dependencies:
      array-parallel: 0.1.3
      array-series: 0.1.5
      cross-spawn: 7.0.6
      debug: 3.2.7
    transitivePeerDependencies:
      - supports-color

  google-auth-library@10.0.0-rc.1:
    dependencies:
      base64-js: 1.5.1
      ecdsa-sig-formatter: 1.0.11
      gaxios: 7.0.0-rc.4
      gcp-metadata: 7.0.0-rc.1
      gtoken: 8.0.0-rc.1
      jws: 4.0.0
    transitivePeerDependencies:
      - supports-color

  google-auth-library@9.15.1:
    dependencies:
      base64-js: 1.5.1
      ecdsa-sig-formatter: 1.0.11
      gaxios: 6.7.1
      gcp-metadata: 6.1.1
      gtoken: 7.1.0
      jws: 4.0.0
    transitivePeerDependencies:
      - encoding
      - supports-color

  google-gax@5.0.1-rc.0:
    dependencies:
      '@grpc/grpc-js': 1.13.2
      '@grpc/proto-loader': 0.7.13
      '@types/long': 5.0.0
      abort-controller: 3.0.0
      duplexify: 4.1.3
      google-auth-library: 10.0.0-rc.1
      google-logging-utils: 1.1.1
      node-fetch: 3.3.2
      object-hash: 3.0.0
      proto3-json-serializer: 3.0.0
      protobufjs: 7.4.0
      retry-request: 8.0.0
    transitivePeerDependencies:
      - supports-color

  google-logging-utils@0.0.2: {}

  google-logging-utils@1.1.1: {}

  gopd@1.2.0: {}

  gridfs-stream@1.1.1:
    dependencies:
      flushwritable: 1.0.0

  gtoken@7.1.0:
    dependencies:
      gaxios: 6.7.1
      jws: 4.0.0
    transitivePeerDependencies:
      - encoding
      - supports-color

  gtoken@8.0.0-rc.1:
    dependencies:
      gaxios: 7.0.0-rc.4
      jws: 4.0.0
    transitivePeerDependencies:
      - supports-color

  has-flag@3.0.0: {}

  has-flag@4.0.0: {}

  has-own-prop@2.0.0: {}

  has-symbols@1.1.0: {}

  has-tostringtag@1.0.2:
    dependencies:
      has-symbols: 1.1.0

  hasown@2.0.2:
    dependencies:
      function-bind: 1.1.2

  he@1.2.0: {}

  hoist-non-react-statics@3.3.2:
    dependencies:
      react-is: 16.13.1

  html-encoding-sniffer@3.0.0:
    dependencies:
      whatwg-encoding: 2.0.0

  htmlparser2@8.0.2:
    dependencies:
      domelementtype: 2.3.0
      domhandler: 5.0.3
      domutils: 3.2.2
      entities: 4.5.0

  http-errors@2.0.0:
    dependencies:
      depd: 2.0.0
      inherits: 2.0.4
      setprototypeof: 1.2.0
      statuses: 2.0.1
      toidentifier: 1.0.1

  http-proxy-agent@5.0.0:
    dependencies:
      '@tootallnate/once': 2.0.0
      agent-base: 6.0.2
      debug: 4.4.0(supports-color@5.5.0)
    transitivePeerDependencies:
      - supports-color

  http-proxy@1.18.1:
    dependencies:
      eventemitter3: 4.0.7
      follow-redirects: 1.15.9
      requires-port: 1.0.0
    transitivePeerDependencies:
      - debug

  http-server@14.1.1:
    dependencies:
      basic-auth: 2.0.1
      chalk: 4.1.2
      corser: 2.0.1
      he: 1.2.0
      html-encoding-sniffer: 3.0.0
      http-proxy: 1.18.1
      mime: 1.6.0
      minimist: 1.2.8
      opener: 1.5.2
      portfinder: 1.0.35
      secure-compare: 3.0.1
      union: 0.5.0
      url-join: 4.0.1
    transitivePeerDependencies:
      - debug
      - supports-color

  https-proxy-agent@5.0.1:
    dependencies:
      agent-base: 6.0.2
      debug: 4.4.0(supports-color@5.5.0)
    transitivePeerDependencies:
      - supports-color

  https-proxy-agent@7.0.6:
    dependencies:
      agent-base: 7.1.3
      debug: 4.4.0(supports-color@5.5.0)
    transitivePeerDependencies:
      - supports-color

  iconv-lite@0.4.24:
    dependencies:
      safer-buffer: 2.1.2

  iconv-lite@0.6.3:
    dependencies:
      safer-buffer: 2.1.2

  ieee754@1.2.1: {}

  ignore-by-default@1.0.1: {}

  inherits@2.0.4: {}

  ipaddr.js@1.9.1: {}

  is-arrayish@0.3.2: {}

  is-binary-path@2.1.0:
    dependencies:
      binary-extensions: 2.3.0

  is-extglob@2.1.1: {}

  is-fullwidth-code-point@3.0.0: {}

  is-generator@1.0.3: {}

  is-glob@4.0.3:
    dependencies:
      is-extglob: 2.1.1

  is-number@7.0.0: {}

  is-plain-object@5.0.0: {}

  is-promise@4.0.0: {}

  is-stream@2.0.1: {}

  is@3.3.0: {}

  isarray@0.0.1: {}

  isarray@1.0.0: {}

  isexe@2.0.0: {}

  jpeg-exif@1.1.4: {}

  json-bigint@1.0.0:
    dependencies:
      bignumber.js: 9.1.2

  jsonwebtoken@9.0.2:
    dependencies:
      jws: 3.2.2
      lodash.includes: 4.3.0
      lodash.isboolean: 3.0.3
      lodash.isinteger: 4.0.4
      lodash.isnumber: 3.0.3
      lodash.isplainobject: 4.0.6
      lodash.isstring: 4.0.1
      lodash.once: 4.1.1
      ms: 2.1.3
      semver: 7.7.1

  jwa@1.4.1:
    dependencies:
      buffer-equal-constant-time: 1.0.1
      ecdsa-sig-formatter: 1.0.11
      safe-buffer: 5.2.1

  jwa@2.0.0:
    dependencies:
      buffer-equal-constant-time: 1.0.1
      ecdsa-sig-formatter: 1.0.11
      safe-buffer: 5.2.1

  jws@3.2.2:
    dependencies:
      jwa: 1.4.1
      safe-buffer: 5.2.1

  jws@4.0.0:
    dependencies:
      jwa: 2.0.0
      safe-buffer: 5.2.1

  jwt-decode@4.0.0: {}

  kareem@2.6.3: {}

  linebreak@1.1.0:
    dependencies:
      base64-js: 0.0.8
      unicode-trie: 2.0.0

  lodash-es@4.17.21: {}

  lodash.camelcase@4.3.0: {}

  lodash.includes@4.3.0: {}

  lodash.isboolean@3.0.3: {}

  lodash.isinteger@4.0.4: {}

  lodash.isnumber@3.0.3: {}

  lodash.isplainobject@4.0.6: {}

  lodash.isstring@4.0.1: {}

  lodash.once@4.1.1: {}

  lodash@4.17.21: {}

  long@5.3.1: {}

  math-intrinsics@1.1.0: {}

  media-typer@0.3.0: {}

  memjs@1.3.2: {}

  memory-pager@1.5.0: {}

  merge-descriptors@1.0.3: {}

  methods@1.1.2: {}

  mime-db@1.52.0: {}

  mime-types@2.1.35:
    dependencies:
      mime-db: 1.52.0

  mime@1.6.0: {}

  minimatch@3.1.2:
    dependencies:
      brace-expansion: 1.1.11

  minimist@1.2.8: {}

  mkdirp@0.5.6:
    dependencies:
      minimist: 1.2.8

  mongodb-connection-string-url@3.0.2:
    dependencies:
      '@types/whatwg-url': 11.0.5
      whatwg-url: 14.1.1

  mongodb-uri@0.9.7: {}

  mongodb@6.14.2:
    dependencies:
      '@mongodb-js/saslprep': 1.2.0
      bson: 6.10.3
      mongodb-connection-string-url: 3.0.2

  mongoose@8.12.1:
    dependencies:
      bson: 6.10.3
      kareem: 2.6.3
      mongodb: 6.14.2
      mpath: 0.9.0
      mquery: 5.0.0
      ms: 2.1.3
      sift: 17.1.3
    transitivePeerDependencies:
      - '@aws-sdk/credential-providers'
      - '@mongodb-js/zstd'
      - gcp-metadata
      - kerberos
      - mongodb-client-encryption
      - snappy
      - socks
      - supports-color

  mpath@0.9.0: {}

  mquery@5.0.0:
    dependencies:
      debug: 4.4.0(supports-color@5.5.0)
    transitivePeerDependencies:
      - supports-color

  ms@2.0.0: {}

  ms@2.1.3: {}

  multer-gridfs-storage@5.0.2(multer@1.4.4):
    dependencies:
      '@types/express': 4.17.21
      '@types/mongodb': 3.6.20
      '@types/multer': 1.4.12
      '@types/pump': 1.1.3
      has-own-prop: 2.0.0
      is-generator: 1.0.3
      is-promise: 4.0.0
      lodash.isplainobject: 4.0.6
      mongodb: 6.14.2
      mongodb-uri: 0.9.7
      multer: 1.4.4
      pump: 3.0.2
    transitivePeerDependencies:
      - '@aws-sdk/credential-providers'
      - '@mongodb-js/zstd'
      - gcp-metadata
      - kerberos
      - mongodb-client-encryption
      - snappy
      - socks

  multer@1.4.4:
    dependencies:
      append-field: 1.0.0
      busboy: 0.2.14
      concat-stream: 1.6.2
      mkdirp: 0.5.6
      object-assign: 4.1.1
      on-finished: 2.4.1
      type-is: 1.6.18
      xtend: 4.0.2

  nanoid@3.3.11: {}

  natural@8.0.1:
    dependencies:
      afinn-165: 1.0.4
      afinn-165-financialmarketnews: 3.0.0
      apparatus: 0.0.10
      dotenv: 16.4.7
      http-server: 14.1.1
      memjs: 1.3.2
      mongoose: 8.12.1
      pg: 8.14.1
      redis: 4.7.0
      safe-stable-stringify: 2.5.0
      stopwords-iso: 1.1.0
      sylvester: 0.0.12
      underscore: 1.13.7
      uuid: 9.0.1
      wordnet-db: 3.1.14
    transitivePeerDependencies:
      - '@aws-sdk/credential-providers'
      - '@mongodb-js/zstd'
      - debug
      - gcp-metadata
      - kerberos
      - mongodb-client-encryption
      - pg-native
      - snappy
      - socks
      - supports-color

  negotiator@0.6.3: {}

  node-domexception@1.0.0: {}

  node-ensure@0.0.0: {}

  node-fetch@2.7.0:
    dependencies:
      whatwg-url: 5.0.0

  node-fetch@3.3.2:
    dependencies:
      data-uri-to-buffer: 4.0.1
      fetch-blob: 3.2.0
      formdata-polyfill: 4.0.10

  nodemailer@6.10.0: {}

  nodemon@3.1.9:
    dependencies:
      chokidar: 3.6.0
      debug: 4.4.0(supports-color@5.5.0)
      ignore-by-default: 1.0.1
      minimatch: 3.1.2
      pstree.remy: 1.1.8
      semver: 7.7.1
      simple-update-notifier: 2.0.0
      supports-color: 5.5.0
      touch: 3.1.1
      undefsafe: 2.0.5

  normalize-path@3.0.0: {}

  object-assign@4.1.1: {}

  object-hash@3.0.0: {}

  object-inspect@1.13.4: {}

  on-finished@2.4.1:
    dependencies:
      ee-first: 1.1.1

  on-headers@1.0.2: {}

  once@1.4.0:
    dependencies:
      wrappy: 1.0.2

  opener@1.5.2: {}

  pako@0.2.9: {}

  parse-srcset@1.0.2: {}

  parseurl@1.3.3: {}

  path-key@3.1.1: {}

  path-to-regexp@0.1.12: {}

  pdf-parse@1.1.1:
    dependencies:
      debug: 3.2.7
      node-ensure: 0.0.0
    transitivePeerDependencies:
      - supports-color

  pdf.js-extract@0.2.1:
    dependencies:
      dommatrix: 0.0.24
      web-streams-polyfill: 3.2.0

  pdf2pic@3.1.4:
    dependencies:
      gm: 1.25.1
    transitivePeerDependencies:
      - supports-color

  pdfkit@0.16.0:
    dependencies:
      crypto-js: 4.2.0
      fontkit: 2.0.4
      jpeg-exif: 1.1.4
      linebreak: 1.1.0
      png-js: 1.0.0

  peek-readable@7.0.0: {}

  pg-cloudflare@1.1.1:
    optional: true

  pg-connection-string@2.7.0: {}

  pg-int8@1.0.1: {}

  pg-pool@3.8.0(pg@8.14.1):
    dependencies:
      pg: 8.14.1

  pg-protocol@1.8.0: {}

  pg-types@2.2.0:
    dependencies:
      pg-int8: 1.0.1
      postgres-array: 2.0.0
      postgres-bytea: 1.0.0
      postgres-date: 1.0.7
      postgres-interval: 1.2.0

  pg@8.14.1:
    dependencies:
      pg-connection-string: 2.7.0
      pg-pool: 3.8.0(pg@8.14.1)
      pg-protocol: 1.8.0
      pg-types: 2.2.0
      pgpass: 1.0.5
    optionalDependencies:
      pg-cloudflare: 1.1.1

  pgpass@1.0.5:
    dependencies:
      split2: 4.2.0

  picocolors@1.1.1: {}

  picomatch@2.3.1: {}

  png-js@1.0.0: {}

  portfinder@1.0.35:
    dependencies:
      async: 3.2.6
      debug: 4.4.0(supports-color@5.5.0)
    transitivePeerDependencies:
      - supports-color

  postcss@8.5.3:
    dependencies:
      nanoid: 3.3.11
      picocolors: 1.1.1
      source-map-js: 1.2.1

  postgres-array@2.0.0: {}

  postgres-bytea@1.0.0: {}

  postgres-date@1.0.7: {}

  postgres-interval@1.2.0:
    dependencies:
      xtend: 4.0.2

  process-nextick-args@2.0.1: {}

  property-expr@2.0.6: {}

  proto3-json-serializer@3.0.0:
    dependencies:
      protobufjs: 7.4.0

  protobufjs@7.4.0:
    dependencies:
      '@protobufjs/aspromise': 1.1.2
      '@protobufjs/base64': 1.1.2
      '@protobufjs/codegen': 2.0.4
      '@protobufjs/eventemitter': 1.1.0
      '@protobufjs/fetch': 1.1.0
      '@protobufjs/float': 1.0.2
      '@protobufjs/inquire': 1.1.0
      '@protobufjs/path': 1.1.2
      '@protobufjs/pool': 1.1.0
      '@protobufjs/utf8': 1.1.0
      '@types/node': 22.13.10
      long: 5.3.1

  proxy-addr@2.0.7:
    dependencies:
      forwarded: 0.2.0
      ipaddr.js: 1.9.1

  proxy-from-env@1.1.0: {}

  pstree.remy@1.1.8: {}

  pump@3.0.2:
    dependencies:
      end-of-stream: 1.4.4
      once: 1.4.0

  punycode@2.3.1: {}

  qs@6.13.0:
    dependencies:
      side-channel: 1.1.0

  random-bytes@1.0.0: {}

  range-parser@1.2.1: {}

  raw-body@2.5.2:
    dependencies:
      bytes: 3.1.2
      http-errors: 2.0.0
      iconv-lite: 0.4.24
      unpipe: 1.0.0

  react-dom@19.0.0(react@19.1.0):
    dependencies:
      react: 19.1.0
      scheduler: 0.25.0

  react-fast-compare@2.0.4: {}

  react-is@16.13.1: {}

  react-toastify@11.0.5(react-dom@19.0.0(react@19.1.0))(react@19.1.0):
    dependencies:
      clsx: 2.1.1
      react: 19.1.0
      react-dom: 19.0.0(react@19.1.0)

  react@19.1.0: {}

  readable-stream@1.1.14:
    dependencies:
      core-util-is: 1.0.3
      inherits: 2.0.4
      isarray: 0.0.1
      string_decoder: 0.10.31

  readable-stream@2.3.8:
    dependencies:
      core-util-is: 1.0.3
      inherits: 2.0.4
      isarray: 1.0.0
      process-nextick-args: 2.0.1
      safe-buffer: 5.1.2
      string_decoder: 1.1.1
      util-deprecate: 1.0.2

  readable-stream@3.6.2:
    dependencies:
      inherits: 2.0.4
      string_decoder: 1.1.1
      util-deprecate: 1.0.2

  readdirp@3.6.0:
    dependencies:
      picomatch: 2.3.1

  redis@4.7.0:
    dependencies:
      '@redis/bloom': 1.2.0(@redis/client@1.6.0)
      '@redis/client': 1.6.0
      '@redis/graph': 1.1.1(@redis/client@1.6.0)
      '@redis/json': 1.0.7(@redis/client@1.6.0)
      '@redis/search': 1.2.0(@redis/client@1.6.0)
      '@redis/time-series': 1.1.0(@redis/client@1.6.0)

  require-directory@2.1.1: {}

  requires-port@1.0.0: {}

  restructure@3.0.2: {}

  retry-request@8.0.0:
    dependencies:
      '@types/request': 2.48.12
      extend: 3.0.2
      teeny-request: 10.0.0
    transitivePeerDependencies:
      - supports-color

  safe-buffer@5.1.2: {}

  safe-buffer@5.2.1: {}

  safe-stable-stringify@2.5.0: {}

  safer-buffer@2.1.2: {}

  sanitize-html@2.15.0:
    dependencies:
      deepmerge: 4.3.1
      escape-string-regexp: 4.0.0
      htmlparser2: 8.0.2
      is-plain-object: 5.0.0
      parse-srcset: 1.0.2
      postcss: 8.5.3

  scheduler@0.25.0: {}

  secure-compare@3.0.1: {}

  semver@7.7.1: {}

  send@0.19.0:
    dependencies:
      debug: 2.6.9
      depd: 2.0.0
      destroy: 1.2.0
      encodeurl: 1.0.2
      escape-html: 1.0.3
      etag: 1.8.1
      fresh: 0.5.2
      http-errors: 2.0.0
      mime: 1.6.0
      ms: 2.1.3
      on-finished: 2.4.1
      range-parser: 1.2.1
      statuses: 2.0.1
    transitivePeerDependencies:
      - supports-color

  serve-static@1.16.2:
    dependencies:
      encodeurl: 2.0.0
      escape-html: 1.0.3
      parseurl: 1.3.3
      send: 0.19.0
    transitivePeerDependencies:
      - supports-color

  setprototypeof@1.2.0: {}

  sharp@0.33.5:
    dependencies:
      color: 4.2.3
      detect-libc: 2.0.3
      semver: 7.7.1
    optionalDependencies:
      '@img/sharp-darwin-arm64': 0.33.5
      '@img/sharp-darwin-x64': 0.33.5
      '@img/sharp-libvips-darwin-arm64': 1.0.4
      '@img/sharp-libvips-darwin-x64': 1.0.4
      '@img/sharp-libvips-linux-arm': 1.0.5
      '@img/sharp-libvips-linux-arm64': 1.0.4
      '@img/sharp-libvips-linux-s390x': 1.0.4
      '@img/sharp-libvips-linux-x64': 1.0.4
      '@img/sharp-libvips-linuxmusl-arm64': 1.0.4
      '@img/sharp-libvips-linuxmusl-x64': 1.0.4
      '@img/sharp-linux-arm': 0.33.5
      '@img/sharp-linux-arm64': 0.33.5
      '@img/sharp-linux-s390x': 0.33.5
      '@img/sharp-linux-x64': 0.33.5
      '@img/sharp-linuxmusl-arm64': 0.33.5
      '@img/sharp-linuxmusl-x64': 0.33.5
      '@img/sharp-wasm32': 0.33.5
      '@img/sharp-win32-ia32': 0.33.5
      '@img/sharp-win32-x64': 0.33.5

  shebang-command@2.0.0:
    dependencies:
      shebang-regex: 3.0.0

  shebang-regex@3.0.0: {}

  side-channel-list@1.0.0:
    dependencies:
      es-errors: 1.3.0
      object-inspect: 1.13.4

  side-channel-map@1.0.1:
    dependencies:
      call-bound: 1.0.4
      es-errors: 1.3.0
      get-intrinsic: 1.3.0
      object-inspect: 1.13.4

  side-channel-weakmap@1.0.2:
    dependencies:
      call-bound: 1.0.4
      es-errors: 1.3.0
      get-intrinsic: 1.3.0
      object-inspect: 1.13.4
      side-channel-map: 1.0.1

  side-channel@1.1.0:
    dependencies:
      es-errors: 1.3.0
      object-inspect: 1.13.4
      side-channel-list: 1.0.0
      side-channel-map: 1.0.1
      side-channel-weakmap: 1.0.2

  sift@17.1.3: {}

  simple-swizzle@0.2.2:
    dependencies:
      is-arrayish: 0.3.2

  simple-update-notifier@2.0.0:
    dependencies:
      semver: 7.7.1

  socket.io-adapter@2.5.5:
    dependencies:
      debug: 4.3.7
      ws: 8.17.1
    transitivePeerDependencies:
      - bufferutil
      - supports-color
      - utf-8-validate

  socket.io-parser@4.2.4:
    dependencies:
      '@socket.io/component-emitter': 3.1.2
      debug: 4.3.7
    transitivePeerDependencies:
      - supports-color

  socket.io@4.8.1:
    dependencies:
      accepts: 1.3.8
      base64id: 2.0.0
      cors: 2.8.5
      debug: 4.3.7
      engine.io: 6.6.4
      socket.io-adapter: 2.5.5
      socket.io-parser: 4.2.4
    transitivePeerDependencies:
      - bufferutil
      - supports-color
      - utf-8-validate

  source-map-js@1.2.1: {}

  sparse-bitfield@3.0.3:
    dependencies:
      memory-pager: 1.5.0

  split2@4.2.0: {}

  statuses@2.0.1: {}

  stopwords-iso@1.1.0: {}

  stream-events@1.0.5:
    dependencies:
      stubs: 3.0.0

  stream-shift@1.0.3: {}

  streamsearch@0.1.2: {}

  string-width@4.2.3:
    dependencies:
      emoji-regex: 8.0.0
      is-fullwidth-code-point: 3.0.0
      strip-ansi: 6.0.1

  string_decoder@0.10.31: {}

  string_decoder@1.1.1:
    dependencies:
      safe-buffer: 5.1.2

  strip-ansi@6.0.1:
    dependencies:
      ansi-regex: 5.0.1

  strtok3@10.2.2:
    dependencies:
      '@tokenizer/token': 0.3.0
      peek-readable: 7.0.0

  stubs@3.0.0: {}

  supports-color@5.5.0:
    dependencies:
      has-flag: 3.0.0

  supports-color@7.2.0:
    dependencies:
      has-flag: 4.0.0

  sylvester@0.0.12: {}

  teeny-request@10.0.0:
    dependencies:
      http-proxy-agent: 5.0.0
      https-proxy-agent: 5.0.1
      node-fetch: 3.3.2
      stream-events: 1.0.5
    transitivePeerDependencies:
      - supports-color

  tiny-case@1.0.3: {}

  tiny-inflate@1.0.3: {}

  tiny-warning@1.0.3: {}

  to-regex-range@5.0.1:
    dependencies:
      is-number: 7.0.0

  toidentifier@1.0.1: {}

  token-types@6.0.0:
    dependencies:
      '@tokenizer/token': 0.3.0
      ieee754: 1.2.1

  toposort@2.0.2: {}

  touch@3.1.1: {}

  tr46@0.0.3: {}

  tr46@5.0.0:
    dependencies:
      punycode: 2.3.1

  tslib@2.8.1: {}

  type-fest@2.19.0: {}

  type-is@1.6.18:
    dependencies:
      media-typer: 0.3.0
      mime-types: 2.1.35

  typedarray@0.0.6: {}

  uid-safe@2.1.5:
    dependencies:
      random-bytes: 1.0.0

  uint8array-extras@1.4.0: {}

  undefsafe@2.0.5: {}

  underscore@1.13.7: {}

  undici-types@6.20.0: {}

  unicode-properties@1.4.1:
    dependencies:
      base64-js: 1.5.1
      unicode-trie: 2.0.0

  unicode-trie@2.0.0:
    dependencies:
      pako: 0.2.9
      tiny-inflate: 1.0.3

  union@0.5.0:
    dependencies:
      qs: 6.13.0

  unpipe@1.0.0: {}

  url-join@4.0.1: {}

  util-deprecate@1.0.2: {}

  utils-merge@1.0.1: {}

  uuid@9.0.1: {}

  validator@13.12.0: {}

  vary@1.1.2: {}

  web-streams-polyfill@3.2.0: {}

  web-streams-polyfill@3.3.3: {}

  webidl-conversions@3.0.1: {}

  webidl-conversions@7.0.0: {}

  whatwg-encoding@2.0.0:
    dependencies:
      iconv-lite: 0.6.3

  whatwg-url@14.1.1:
    dependencies:
      tr46: 5.0.0
      webidl-conversions: 7.0.0

  whatwg-url@5.0.0:
    dependencies:
      tr46: 0.0.3
      webidl-conversions: 3.0.1

  which@2.0.2:
    dependencies:
      isexe: 2.0.0

  wordnet-db@3.1.14: {}

  wrap-ansi@7.0.0:
    dependencies:
      ansi-styles: 4.3.0
      string-width: 4.2.3
      strip-ansi: 6.0.1

  wrappy@1.0.2: {}

  ws@8.17.1: {}

  xtend@4.0.2: {}

  y18n@5.0.8: {}

  yallist@4.0.0: {}

  yargs-parser@21.1.1: {}

  yargs@17.7.2:
    dependencies:
      cliui: 8.0.1
      escalade: 3.2.0
      get-caller-file: 2.0.5
      require-directory: 2.1.1
      string-width: 4.2.3
      y18n: 5.0.8
      yargs-parser: 21.1.1

  yup@1.6.1:
    dependencies:
      property-expr: 2.0.6
      tiny-case: 1.0.3
      toposort: 2.0.2
      type-fest: 2.19.0<|MERGE_RESOLUTION|>--- conflicted
+++ resolved
@@ -61,7 +61,7 @@
         version: 4.0.0
       mongoose:
         specifier: ^8.10.1
-        version: 8.12.1
+        version: 8.13.2
       multer:
         specifier: ^1.4.4
         version: 1.4.4
@@ -91,19 +91,16 @@
         version: 19.1.0
       react-toastify:
         specifier: ^11.0.5
-        version: 11.0.5(react-dom@19.0.0(react@19.1.0))(react@19.1.0)
+        version: 11.0.5(react-dom@19.1.0(react@19.1.0))(react@19.1.0)
       sanitize-html:
         specifier: ^2.15.0
         version: 2.15.0
       sharp:
         specifier: ^0.33.5
         version: 0.33.5
-<<<<<<< HEAD
-=======
       socket.io:
         specifier: ^4.8.1
         version: 4.8.1
->>>>>>> 508fa7d0
       yup:
         specifier: ^1.6.1
         version: 1.6.1
@@ -242,8 +239,8 @@
   '@js-sdsl/ordered-map@4.4.2':
     resolution: {integrity: sha512-iUKgm52T8HOE/makSxjqoWhe95ZJA1/G1sYsGev2JDKUSS14KAgg1LHb+Ba+IPow0xflbnSkOsZcO08C7w1gYw==}
 
-  '@mongodb-js/saslprep@1.2.0':
-    resolution: {integrity: sha512-+ywrb0AqkfaYuhHs6LxKWgqbh3I72EpEgESCw37o+9qPx9WTCkgDm2B+eMrwehGtHBWHFU4GXvnSCNiFhhausg==}
+  '@mongodb-js/saslprep@1.2.2':
+    resolution: {integrity: sha512-EB0O3SCSNRUFk66iRCpI+cXzIjdswfCs7F6nOC3RAGJ7xr5YhaicvsRwJ9eyzYvYRlCSDUO/c7g4yNulxKC1WA==}
 
   '@protobufjs/aspromise@1.1.2':
     resolution: {integrity: sha512-j+gKExEuLmKwvz3OgROXtrJ2UG2x8Ch2YZUxahh+s1F2HZ+wAceUNLkvy6zKCPVRkU++ZWQrdxsUeQXmcg4uoQ==}
@@ -362,8 +359,8 @@
   '@types/multer@1.4.12':
     resolution: {integrity: sha512-pQ2hoqvXiJt2FP9WQVLPRO+AmiIm/ZYkavPlIQnx282u4ZrVdztx0pkh3jjpQt0Kz+YI0YhSG264y08UJKoUQg==}
 
-  '@types/node@22.13.10':
-    resolution: {integrity: sha512-I6LPUvlRH+O6VRUqYOcMudhaIdUVWfsjnZavnsraHvpBwaEyMN29ry+0UVJhImYL16xsscu0aske3yA+uPOWfw==}
+  '@types/node@22.14.0':
+    resolution: {integrity: sha512-Kmpl+z84ILoG+3T/zQFyAJsU6EPTmOCj8/2+83fSN6djd6I4o7uOuGIH6vq3PrjY5BGitSbFuMN18j3iknubbA==}
 
   '@types/pump@1.1.3':
     resolution: {integrity: sha512-ZyooTTivmOwPfOwLVaszkF8Zq6mvavgjuHYitZhrIjfQAJDH+kIP3N+MzpG1zDAslsHvVz6Q8ECfivix3qLJaQ==}
@@ -374,8 +371,8 @@
   '@types/range-parser@1.2.7':
     resolution: {integrity: sha512-hKormJbkJqzQGhziax5PItDUTMAM9uE2XXQmM37dyd4hVM+5aVl7oVxMVUiVQn2oCQFN/LKCZdvSM0pFRqbSmQ==}
 
-  '@types/react@19.0.10':
-    resolution: {integrity: sha512-JuRQ9KXLEjaUNjTWpzuR231Z2WpIwczOkBEIvbHNCzQefFIT0L8IqE6NV6ULLyC1SI/i234JnDoMkfg+RjQj2g==}
+  '@types/react@19.1.0':
+    resolution: {integrity: sha512-UaicktuQI+9UKyA4njtDOGBD/67t8YEBt2xdfqu8+gP9hqPUPsiXlNPcpS2gVdjmis5GKPG3fCxbQLVgxsQZ8w==}
 
   '@types/request@2.48.12':
     resolution: {integrity: sha512-G3sY+NpsA9jnwm0ixhAFQSJ3Q9JkpLZpJbI3GMv0mIAT0y3mRabYeINzal5WOChIiaTEGQYlHOKgkaM9EisWHw==}
@@ -476,8 +473,8 @@
     resolution: {integrity: sha512-k38b3XOZKv60C4E2hVsXTolJWfkGRMbILBIe2IBITXciy5bOsTKot5kDrf3ZfufQtQOUN5mXceUEpU1rTl9Uog==}
     hasBin: true
 
-  bignumber.js@9.1.2:
-    resolution: {integrity: sha512-2/mKyZH9K85bzOEfhXDBFZTGd1CTs+5IHpeFQo9luiBG7hghdC851Pj2WAhb6E3R6b9tZj/XKhbg4fum+Kepug==}
+  bignumber.js@9.2.1:
+    resolution: {integrity: sha512-+NzaKgOUvInq9TIUZ1+DRspzf/HApkCwD4btfuasFTdrfnOxqx853TgDpMolp+uv4RpRp7bPcEU2zKr9+fRmyw==}
 
   binary-extensions@2.3.0:
     resolution: {integrity: sha512-Ceh+7ox5qe7LJuLHoY0feh3pHuUDHAcRUeyL2VYghZwfpkNIy/+8Ocg0a3UuSoYzavmylwuLWQOf3hl0jjMMIw==}
@@ -1207,8 +1204,8 @@
     resolution: {integrity: sha512-s6BdnqNoEYfViPJgkH85X5Nw5NpzxN8hoflKLweNa7vBxt2V7kaS06d74pAtqDxde8fn4r9h4dNdLiFGoNV0KA==}
     engines: {node: '>= 0.6.0'}
 
-  mongodb@6.14.2:
-    resolution: {integrity: sha512-kMEHNo0F3P6QKDq17zcDuPeaywK/YaJVCEQRzPF3TOM/Bl9MFg64YE5Tu7ifj37qZJMhwU1tl2Ioivws5gRG5Q==}
+  mongodb@6.15.0:
+    resolution: {integrity: sha512-ifBhQ0rRzHDzqp9jAQP6OwHSH7dbYIQjD3SbJs9YYk9AikKEettW/9s/tbSFDTpXcRbF+u1aLrhHxDFaYtZpFQ==}
     engines: {node: '>=16.20.1'}
     peerDependencies:
       '@aws-sdk/credential-providers': ^3.188.0
@@ -1234,8 +1231,8 @@
       socks:
         optional: true
 
-  mongoose@8.12.1:
-    resolution: {integrity: sha512-UW22y8QFVYmrb36hm8cGncfn4ARc/XsYWQwRTaj0gxtQk1rDuhzDO1eBantS+hTTatfAIS96LlRCJrcNHvW5+Q==}
+  mongoose@8.13.2:
+    resolution: {integrity: sha512-riCBqZmNkYBWjXpM3qWLDQw7QmTKsVZDPhLXFJqC87+OjocEVpvS3dA2BPPUiLAu+m0/QmEj5pSXKhH+/DgerQ==}
     engines: {node: '>=16.20.1'}
 
   mpath@0.9.0:
@@ -1475,6 +1472,10 @@
     resolution: {integrity: sha512-+38qI9SOr8tfZ4QmJNplMUxqjbe7LKvvZgWdExBOmd+egZTtjLB67Gu0HRX3u/XOq7UU2Nx6nsjvS16Z9uwfpg==}
     engines: {node: '>=0.6'}
 
+  qs@6.14.0:
+    resolution: {integrity: sha512-YWWTjgABSKcvs/nWBi9PycY/JiPJqOD4JA6o9Sej2AtvSGarXxKC3OQSk4pAarbdQlKAh5D4FCQkJNkW+GAn3w==}
+    engines: {node: '>=0.6'}
+
   random-bytes@1.0.0:
     resolution: {integrity: sha512-iv7LhNVO047HzYR3InF6pUcUsPQiHTM1Qal51DcGSuZFBil1aBBWG5eHPNek7bvILMaYJ/8RU1e8w1AMdHmLQQ==}
     engines: {node: '>= 0.8'}
@@ -1487,10 +1488,10 @@
     resolution: {integrity: sha512-8zGqypfENjCIqGhgXToC8aB2r7YrBX+AQAfIPs/Mlk+BtPTztOvTS01NRW/3Eh60J+a48lt8qsCzirQ6loCVfA==}
     engines: {node: '>= 0.8'}
 
-  react-dom@19.0.0:
-    resolution: {integrity: sha512-4GV5sHFG0e/0AD4X+ySy6UJd3jVl1iNsNHdpad0qhABJ11twS3TTBnseqsKurKcsNqCEFeGL3uLpVChpIO3QfQ==}
+  react-dom@19.1.0:
+    resolution: {integrity: sha512-Xs1hdnE+DyKgeHJeJznQmYMIBG3TKIHJJT95Q58nHLSrElKlGQqDTR2HQ9fx5CN/Gk6Vh/kupBTDLU11/nDk/g==}
     peerDependencies:
-      react: ^19.0.0
+      react: ^19.1.0
 
   react-fast-compare@2.0.4:
     resolution: {integrity: sha512-suNP+J1VU1MWFKcyt7RtjiSWUjvidmQSlqu+eHslq+342xCbGTYmC0mEhPCOHxlW0CywylOC1u2DFAT+bv4dBw==}
@@ -1555,8 +1556,8 @@
   sanitize-html@2.15.0:
     resolution: {integrity: sha512-wIjst57vJGpLyBP8ioUbg6ThwJie5SuSIjHxJg53v5Fg+kUK+AXlb7bK3RNXpp315MvwM+0OBGCV6h5pPHsVhA==}
 
-  scheduler@0.25.0:
-    resolution: {integrity: sha512-xFVuu11jh+xcO7JOAGJNOXld8/TcEHK/4CituBUeUb5hqxJLj9YuemAEuvm9gQ/+pgXYfbQuqAkiYu+u7YEsNA==}
+  scheduler@0.26.0:
+    resolution: {integrity: sha512-NlHwttCI/l5gCPR3D1nNXtWABUmBwvZpEQiD4IXSbIDq8BzLIK/7Ir5gTFSGZDUu37K5cMNp0hFtzO38sC7gWA==}
 
   secure-compare@3.0.1:
     resolution: {integrity: sha512-AckIIV90rPDcBcglUwXPF3kg0P0qmPsPXAj6BBEENQE1p5yA1xfmDJzfi1Tappj37Pv2mVbKpL3Z1T+Nn7k1Qw==}
@@ -1665,6 +1666,9 @@
   string_decoder@1.1.1:
     resolution: {integrity: sha512-n/ShnvDi6FHbbVfviro+WojiFzv+s8MPMHBczVePfUpDJLwoLT0ht1l4YwBCbi8pJAveEEdnkHyPyTP/mzRfwg==}
 
+  string_decoder@1.3.0:
+    resolution: {integrity: sha512-hkRX8U1WjJFd8LsDJ2yQ/wWWxaopEsABU1XfkM8A+j0+85JAGppt16cr1Whg6KIbb4okU6Mql6BOj+uup/wKeA==}
+
   strip-ansi@6.0.1:
     resolution: {integrity: sha512-Y38VPSHcqkFrCpFnQ9vuSXmquuv5oXOKpGeT6aGrr3o3Gc9AlVa6JBfUSOCnbxGGZF+/0ooI7KrPuUSztUdU5A==}
     engines: {node: '>=8'}
@@ -1688,8 +1692,8 @@
     resolution: {integrity: sha512-SzRP5LQ6Ts2G5NyAa/jg16s8e3R7rfdFjizy1zeoecYWw+nGL+YA1xZvW/+iJmidBGSdLkuvdwTYEyJEb+EiUw==}
     engines: {node: '>=0.2.6'}
 
-  teeny-request@10.0.0:
-    resolution: {integrity: sha512-GSenHGKrnSVnlCzgrhwUVujtwiZUEBA0H4rY783rkrPlBTGaDYibjXj6VbGyP8BpKIJulvMYhKmLuoDCvEWi6w==}
+  teeny-request@10.1.0:
+    resolution: {integrity: sha512-3ZnLvgWF29jikg1sAQ1g0o+lr5JX6sVgYvfUJazn7ZjJroDBUTWp44/+cFVX0bULjv4vci+rBD+oGVAkWqhUbw==}
     engines: {node: '>=18'}
 
   tiny-case@1.0.3:
@@ -1723,8 +1727,8 @@
   tr46@0.0.3:
     resolution: {integrity: sha512-N3WMsuqV66lT30CrXNbEjx4GEwlow3v6rr4mCcv6prnfwhS01rkgyFdjPNBYd9br7LpXV1+Emh01fHnq2Gdgrw==}
 
-  tr46@5.0.0:
-    resolution: {integrity: sha512-tk2G5R2KRwBd+ZN0zaEXpmzdKyOYksXwywulIX95MBODjSzMIuQnQ3m8JxgbhnL1LeVo7lqQKsYa1O3Htl7K5g==}
+  tr46@5.1.0:
+    resolution: {integrity: sha512-IUWnUK7ADYR5Sl1fZlO1INDUhVhatWl7BtJWsIhwJ0UAK7ilzzIa8uIqOO/aYVWHZPJkKbEL+362wrzoeRF7bw==}
     engines: {node: '>=18'}
 
   tslib@2.8.1:
@@ -1755,8 +1759,8 @@
   underscore@1.13.7:
     resolution: {integrity: sha512-GMXzWtsc57XAtguZgaQViUOzs0KTkk8ojr3/xAxXLITqf/3EMwxC0inyETfDFjH/Krbhuep0HNbbjI9i/q3F3g==}
 
-  undici-types@6.20.0:
-    resolution: {integrity: sha512-Ny6QZ2Nju20vw1SRHe3d9jVu6gJ+4e3+MMpqu7pqE5HT6WsTSlce++GQmK5UXS8mzV8DSYHrQH+Xrf2jVcuKNg==}
+  undici-types@6.21.0:
+    resolution: {integrity: sha512-iwDZqg0QAGrg9Rav5H4n0M64c3mkR59cJ6wQp+7C4nI0gsmExaedaYLNO44eT4AtBBwjbTiGPMlt2Md0T9H9JQ==}
 
   unicode-properties@1.4.1:
     resolution: {integrity: sha512-CLjCCLQ6UuMxWnbIylkisbRj31qxHPAurvena/0iwSVbQ2G1VY5/HjV0IRabOEbDHlzZlRdCrD4NhB0JtU40Pg==}
@@ -1813,8 +1817,8 @@
     resolution: {integrity: sha512-p41ogyeMUrw3jWclHWTQg1k05DSVXPLcVxRTYsXUk+ZooOCZLcoYgPZ/HL/D/N+uQPOtcp1me1WhBEaX02mhWg==}
     engines: {node: '>=12'}
 
-  whatwg-url@14.1.1:
-    resolution: {integrity: sha512-mDGf9diDad/giZ/Sm9Xi2YcyzaFpbdLpJPr+E9fSkyQ7KpQD4SdFcugkRQYzhmfI4KeV4Qpnn2sKPdo+kmsgRQ==}
+  whatwg-url@14.2.0:
+    resolution: {integrity: sha512-De72GdQZzNTUBBChsXueQUnPKDkg/5A5zp7pFDuQAj5UFoENpiACU0wlCvzpAGnTkj++ihpKwKyYewn/XNUbKw==}
     engines: {node: '>=18'}
 
   whatwg-url@5.0.0:
@@ -1976,7 +1980,7 @@
 
   '@js-sdsl/ordered-map@4.4.2': {}
 
-  '@mongodb-js/saslprep@1.2.0':
+  '@mongodb-js/saslprep@1.2.2':
     dependencies:
       sparse-bitfield: 3.0.3
 
@@ -2050,7 +2054,7 @@
   '@types/body-parser@1.19.5':
     dependencies:
       '@types/connect': 3.4.38
-      '@types/node': 22.13.10
+      '@types/node': 22.14.0
 
   '@types/bson@4.2.4':
     dependencies:
@@ -2060,15 +2064,15 @@
 
   '@types/connect@3.4.38':
     dependencies:
-      '@types/node': 22.13.10
+      '@types/node': 22.14.0
 
   '@types/cors@2.8.17':
     dependencies:
-      '@types/node': 22.13.10
+      '@types/node': 22.14.0
 
   '@types/express-serve-static-core@4.19.6':
     dependencies:
-      '@types/node': 22.13.10
+      '@types/node': 22.14.0
       '@types/qs': 6.9.18
       '@types/range-parser': 1.2.7
       '@types/send': 0.17.4
@@ -2082,7 +2086,7 @@
 
   '@types/hoist-non-react-statics@3.3.6':
     dependencies:
-      '@types/react': 19.0.10
+      '@types/react': 19.1.0
       hoist-non-react-statics: 3.3.2
 
   '@types/http-errors@2.0.4': {}
@@ -2096,44 +2100,44 @@
   '@types/mongodb@3.6.20':
     dependencies:
       '@types/bson': 4.2.4
-      '@types/node': 22.13.10
+      '@types/node': 22.14.0
 
   '@types/multer@1.4.12':
     dependencies:
       '@types/express': 4.17.21
 
-  '@types/node@22.13.10':
-    dependencies:
-      undici-types: 6.20.0
+  '@types/node@22.14.0':
+    dependencies:
+      undici-types: 6.21.0
 
   '@types/pump@1.1.3':
     dependencies:
-      '@types/node': 22.13.10
+      '@types/node': 22.14.0
 
   '@types/qs@6.9.18': {}
 
   '@types/range-parser@1.2.7': {}
 
-  '@types/react@19.0.10':
+  '@types/react@19.1.0':
     dependencies:
       csstype: 3.1.3
 
   '@types/request@2.48.12':
     dependencies:
       '@types/caseless': 0.12.5
-      '@types/node': 22.13.10
+      '@types/node': 22.14.0
       '@types/tough-cookie': 4.0.5
       form-data: 2.5.3
 
   '@types/send@0.17.4':
     dependencies:
       '@types/mime': 1.3.5
-      '@types/node': 22.13.10
+      '@types/node': 22.14.0
 
   '@types/serve-static@1.15.7':
     dependencies:
       '@types/http-errors': 2.0.4
-      '@types/node': 22.13.10
+      '@types/node': 22.14.0
       '@types/send': 0.17.4
 
   '@types/tough-cookie@4.0.5': {}
@@ -2214,7 +2218,7 @@
 
   bcryptjs@3.0.2: {}
 
-  bignumber.js@9.1.2: {}
+  bignumber.js@9.2.1: {}
 
   binary-extensions@2.3.0: {}
 
@@ -2462,7 +2466,7 @@
   engine.io@6.6.4:
     dependencies:
       '@types/cors': 2.8.17
-      '@types/node': 22.13.10
+      '@types/node': 22.14.0
       accepts: 1.3.8
       base64id: 2.0.0
       cookie: 0.7.2
@@ -2934,7 +2938,7 @@
 
   json-bigint@1.0.0:
     dependencies:
-      bignumber.js: 9.1.2
+      bignumber.js: 9.2.1
 
   jsonwebtoken@9.0.2:
     dependencies:
@@ -3035,21 +3039,21 @@
   mongodb-connection-string-url@3.0.2:
     dependencies:
       '@types/whatwg-url': 11.0.5
-      whatwg-url: 14.1.1
+      whatwg-url: 14.2.0
 
   mongodb-uri@0.9.7: {}
 
-  mongodb@6.14.2:
-    dependencies:
-      '@mongodb-js/saslprep': 1.2.0
+  mongodb@6.15.0:
+    dependencies:
+      '@mongodb-js/saslprep': 1.2.2
       bson: 6.10.3
       mongodb-connection-string-url: 3.0.2
 
-  mongoose@8.12.1:
+  mongoose@8.13.2:
     dependencies:
       bson: 6.10.3
       kareem: 2.6.3
-      mongodb: 6.14.2
+      mongodb: 6.15.0
       mpath: 0.9.0
       mquery: 5.0.0
       ms: 2.1.3
@@ -3086,7 +3090,7 @@
       is-generator: 1.0.3
       is-promise: 4.0.0
       lodash.isplainobject: 4.0.6
-      mongodb: 6.14.2
+      mongodb: 6.15.0
       mongodb-uri: 0.9.7
       multer: 1.4.4
       pump: 3.0.2
@@ -3120,7 +3124,7 @@
       dotenv: 16.4.7
       http-server: 14.1.1
       memjs: 1.3.2
-      mongoose: 8.12.1
+      mongoose: 8.13.2
       pg: 8.14.1
       redis: 4.7.0
       safe-stable-stringify: 2.5.0
@@ -3314,7 +3318,7 @@
       '@protobufjs/path': 1.1.2
       '@protobufjs/pool': 1.1.0
       '@protobufjs/utf8': 1.1.0
-      '@types/node': 22.13.10
+      '@types/node': 22.14.0
       long: 5.3.1
 
   proxy-addr@2.0.7:
@@ -3334,6 +3338,10 @@
   punycode@2.3.1: {}
 
   qs@6.13.0:
+    dependencies:
+      side-channel: 1.1.0
+
+  qs@6.14.0:
     dependencies:
       side-channel: 1.1.0
 
@@ -3348,20 +3356,20 @@
       iconv-lite: 0.4.24
       unpipe: 1.0.0
 
-  react-dom@19.0.0(react@19.1.0):
+  react-dom@19.1.0(react@19.1.0):
     dependencies:
       react: 19.1.0
-      scheduler: 0.25.0
+      scheduler: 0.26.0
 
   react-fast-compare@2.0.4: {}
 
   react-is@16.13.1: {}
 
-  react-toastify@11.0.5(react-dom@19.0.0(react@19.1.0))(react@19.1.0):
+  react-toastify@11.0.5(react-dom@19.1.0(react@19.1.0))(react@19.1.0):
     dependencies:
       clsx: 2.1.1
       react: 19.1.0
-      react-dom: 19.0.0(react@19.1.0)
+      react-dom: 19.1.0(react@19.1.0)
 
   react@19.1.0: {}
 
@@ -3385,7 +3393,7 @@
   readable-stream@3.6.2:
     dependencies:
       inherits: 2.0.4
-      string_decoder: 1.1.1
+      string_decoder: 1.3.0
       util-deprecate: 1.0.2
 
   readdirp@3.6.0:
@@ -3411,7 +3419,7 @@
     dependencies:
       '@types/request': 2.48.12
       extend: 3.0.2
-      teeny-request: 10.0.0
+      teeny-request: 10.1.0
     transitivePeerDependencies:
       - supports-color
 
@@ -3432,7 +3440,7 @@
       parse-srcset: 1.0.2
       postcss: 8.5.3
 
-  scheduler@0.25.0: {}
+  scheduler@0.26.0: {}
 
   secure-compare@3.0.1: {}
 
@@ -3599,6 +3607,10 @@
     dependencies:
       safe-buffer: 5.1.2
 
+  string_decoder@1.3.0:
+    dependencies:
+      safe-buffer: 5.2.1
+
   strip-ansi@6.0.1:
     dependencies:
       ansi-regex: 5.0.1
@@ -3620,7 +3632,7 @@
 
   sylvester@0.0.12: {}
 
-  teeny-request@10.0.0:
+  teeny-request@10.1.0:
     dependencies:
       http-proxy-agent: 5.0.0
       https-proxy-agent: 5.0.1
@@ -3652,7 +3664,7 @@
 
   tr46@0.0.3: {}
 
-  tr46@5.0.0:
+  tr46@5.1.0:
     dependencies:
       punycode: 2.3.1
 
@@ -3677,7 +3689,7 @@
 
   underscore@1.13.7: {}
 
-  undici-types@6.20.0: {}
+  undici-types@6.21.0: {}
 
   unicode-properties@1.4.1:
     dependencies:
@@ -3691,7 +3703,7 @@
 
   union@0.5.0:
     dependencies:
-      qs: 6.13.0
+      qs: 6.14.0
 
   unpipe@1.0.0: {}
 
@@ -3719,9 +3731,9 @@
     dependencies:
       iconv-lite: 0.6.3
 
-  whatwg-url@14.1.1:
-    dependencies:
-      tr46: 5.0.0
+  whatwg-url@14.2.0:
+    dependencies:
+      tr46: 5.1.0
       webidl-conversions: 7.0.0
 
   whatwg-url@5.0.0:
