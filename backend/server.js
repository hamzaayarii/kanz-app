--- conflicted
+++ resolved
@@ -5,25 +5,24 @@
 const dbConfig = require('./config/db.json'); // MongoDB connection config
 const userRoutes = require('./routes/userRoutes'); // User routes
 const User = require('./models/User'); // Import the User model
-<<<<<<< HEAD
-const authenticate = require('./middlewares/authMiddleware'); // Authentication middleware
+
 const purchaseRoutes = require('./routes/purchaseRoutes');
 const productRoutes = require('./routes/productRoutes'); // Product routes
 const salesReceiptsRoutes = require('./routes/salesReceipts'); // Sales Receipts routes
 const invoiceRoutes = require('./routes/invoiceRoutes');
 const Product = require('./models/Product'); // Import the Product model
-const taxReportsRoutes = require('./routes/taxReportsRoutes');
+
 const expenseRoutes = require('./routes/expenseRoutes');
 const invoice1Routes = require('./routes/invoice1Routes');
 
-=======
 const { authenticate } = require('./middlewares/authMiddleware');
-const saleRoutes = require('./routes/saleRoutes'); // Import the sales routes
->>>>>>> fb78dc21
-const app = express();
+
+//const taxReportsRoutes = require('./routes/taxReportsRoutes');
+
 const businessRoutes = require('./routes/businessRoutes');
 const cookieParser = require('cookie-parser');
 
+const app = express();
 
 // MongoDB connection
 mongoose.connect(dbConfig.mongodb.url, { useNewUrlParser: true, useUnifiedTopology: true })
@@ -36,7 +35,6 @@
 
 app.use(cookieParser());
 // Routes
-<<<<<<< HEAD
 app.use('/api/users', userRoutes);  // User routes
 app.use('/api/products', productRoutes);  // Products routes
 app.use('/api/salesReceipts', salesReceiptsRoutes);  // Sales Receipts routes
@@ -45,12 +43,8 @@
 app.use('/api/invoices1', invoice1Routes);
 app.use('/uploads', express.static('uploads'));
 app.use('/api/expenses', expenseRoutes);
-
-=======
-app.use('/api/users', userRoutes);
-app.use('/api/sales', saleRoutes);  // Add the sales routes
+//app.use('/api/taxReports', taxReportsRoutes);  // Tax Reports routes
 app.use('/api/business', businessRoutes); /// api/business/add
->>>>>>> fb78dc21
 
 // Fetch user data by ID (API route)
 app.get('/api/users/:id', authenticate, async (req, res) => {
@@ -67,10 +61,7 @@
     }
 });
 
-<<<<<<< HEAD
-app.use('/api/taxReports', taxReportsRoutes);  // Tax Reports routes
-=======
->>>>>>> fb78dc21
+
 
 // Base route
 app.get('/', (req, res) => {
