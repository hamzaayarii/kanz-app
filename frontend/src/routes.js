import React from 'react';
import Index from 'views/Index.js';
import Profile from 'views/examples/Profile.js';
import Register from 'views/examples/Register.js';
import Login from 'views/examples/Login.js';
import Tables from 'views/examples/Tables.js';
import Icons from 'views/examples/Icons.js';
import AuthRoute from 'components/AuthRoute.js';
import PasswordReset from './views/examples/PasswordReset.js';
import NewPassword from './views/examples/NewPassword.js';
import Purchases from './views/examples/Purchases.js';
import Expenses from './views/examples/Expenses.js'; // Corrected import path
import UserList from './views/examples/UserList.js'; // Corrected import path
import TaxReportForm from './views/examples/TaxReportForm';  // Add import for TaxReportForm
import TaxReportsList from './views/examples/TaxReportsList'; // Add import for TaxReportsList
<<<<<<< HEAD
import Items from './views/examples/Items.js';
import Invoices from "./views/examples/Invoices.js"; // Add import for Items

=======
import Items from './views/examples/Items.js'; // Add import for Items
import SalesReceipts from './views/examples/SalesReceipts'; // Add import for SalesReceipts
import CreateInvoice from './views/examples/CreateInvoice';
import InvoiceList from './views/examples/InvoiceList';
>>>>>>> 01222b39
var routes = [
  {
    path: '/index',
    name: 'Dashboard',
    icon: 'ni ni-tv-2 text-primary',
    component: (
        <AuthRoute>
          <Index />
        </AuthRoute>
    ),
    layout: '/admin',
  },
  {
    path: '/items',
    name: 'Items',
    icon: 'ni ni-box-2 text-orange',
    component: (
        <AuthRoute>
          <Items />
        </AuthRoute>
    ),
    layout: '/admin',
  },
    {
    path: '/create-invoice',
    name: 'Create Invoice',
    icon: 'ni ni-paper-diploma text-blue',
    component: (
        <AuthRoute>
          <CreateInvoice />
        </AuthRoute>
    ),
    layout: '/admin',
  },
  //  Nouvelle route pour la liste des factures
  {
    path: '/invoices',
    name: 'Invoices List',
    icon: 'ni ni-bullet-list-67 text-green',
    component: (
        <AuthRoute>
          <InvoiceList />
        </AuthRoute>
    ),
    layout: '/admin',
  },
  {
    path: '/sales-receipts',
    name: 'Sales Receipts',
    icon: 'ni ni-credit-card text-blue',
    component: (
      <AuthRoute>
        <SalesReceipts />
      </AuthRoute>
    ),
    layout: '/admin',
  },  
  {
    path: '/users',
    name: 'Users List',
    icon: 'ni ni-bullet-list-67 text-red',
    component: (
        <AuthRoute>
          <UserList />
        </AuthRoute>
    ),
    layout: '/admin',
  },
  {
    path: '/icons',
    name: 'Icons',
    icon: 'ni ni-planet text-blue',
    component: (
        <AuthRoute>
          <Icons />
        </AuthRoute>
    ),
    layout: '/admin',
  },
  {
    path: '/purchases', // Updated path
    name: 'Purchases', // Updated name
    icon: 'ni ni-cart text-orange', // Updated icon
    component: (
        <AuthRoute>
          <Purchases /> {/* Updated component */}
        </AuthRoute>
    ),

    layout: '/admin',
  },
  {
    path: '/invoices', // Updated path
    name: 'Invoices', // Updated name
    icon: 'ni ni-cart text-orange', // Updated icon
    component: (
        <AuthRoute>
          <Invoices /> {/* Updated component */}
        </AuthRoute>
    ),

    layout: '/admin',
  },
  {
    path: '/expenses', // Updated path
    name: 'Expenses', // Updated name
    icon: 'ni ni-cart text-orange', // Updated icon
    component: (
        <AuthRoute>
          <Expenses /> {/* Updated component */}
        </AuthRoute>
    ),

    layout: '/admin',
  },
  {
    path: '/user-profile',
    name: 'User Profile',
    icon: 'ni ni-single-02 text-yellow',
    component: (
        <AuthRoute>
          <Profile />
        </AuthRoute>
    ),
    layout: '/admin',
  },
  {
    path: '/tables',
    name: 'Tables',
    icon: 'ni ni-bullet-list-67 text-red',
    component: (
        <AuthRoute>
          <Tables />
        </AuthRoute>
    ),
    layout: '/admin',
  },
  {
    path: '/tax-report',
    name: 'Generate Tax Report',
    icon: 'ni ni-file-03 text-green',
    component: (
        <AuthRoute>
          <TaxReportForm />
        </AuthRoute>
    ),
    layout: '/admin',
  },
  {
    path: '/tax-reports',
    name: 'Tax Reports List',
    icon: 'ni ni-collection text-purple',
    component: (
        <AuthRoute>
          <TaxReportsList />
        </AuthRoute>
    ),
    layout: '/admin',
  },
  {
    path: '/login',
    name: 'Login',
    icon: 'ni ni-key-25 text-info',
    component: <Login />,
    layout: '/auth',
  },
  {
    path: '/register',
    name: 'Register',
    icon: 'ni ni-circle-08 text-pink',
    component: <Register />,
    layout: '/auth',
  },
  {
    path: '/password-reset',
    name: 'PasswordReset',
    icon: 'ni ni-circle-08 text-pink',
    component: <PasswordReset />,
    layout: '/auth',
  },
  {
    path: '/new-password/:token',
    name: 'PasswordReset',
    icon: 'ni ni-circle-08 text-pink',
    component: <NewPassword />,
    layout: '/auth',
  }
];

export default routes;<|MERGE_RESOLUTION|>--- conflicted
+++ resolved
@@ -13,16 +13,12 @@
 import UserList from './views/examples/UserList.js'; // Corrected import path
 import TaxReportForm from './views/examples/TaxReportForm';  // Add import for TaxReportForm
 import TaxReportsList from './views/examples/TaxReportsList'; // Add import for TaxReportsList
-<<<<<<< HEAD
-import Items from './views/examples/Items.js';
 import Invoices from "./views/examples/Invoices.js"; // Add import for Items
 
-=======
 import Items from './views/examples/Items.js'; // Add import for Items
 import SalesReceipts from './views/examples/SalesReceipts'; // Add import for SalesReceipts
 import CreateInvoice from './views/examples/CreateInvoice';
 import InvoiceList from './views/examples/InvoiceList';
->>>>>>> 01222b39
 var routes = [
   {
     path: '/index',
@@ -115,7 +111,7 @@
     layout: '/admin',
   },
   {
-    path: '/invoices', // Updated path
+    path: '/invoices1', // Updated path
     name: 'Invoices', // Updated name
     icon: 'ni ni-cart text-orange', // Updated icon
     component: (
