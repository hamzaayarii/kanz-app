--- conflicted
+++ resolved
@@ -38,24 +38,23 @@
       console.log('Server response:', response.data);
 
       if (response.data.success) {
-        localStorage.setItem('authToken', response.data.token); // Store the token in localStorage
-        localStorage.setItem('user', JSON.stringify(response.data.user)); // Store user data in localStorage
-        // Check if the user has a business
+        localStorage.setItem('authToken', response.data.token);
+        localStorage.setItem('user', JSON.stringify(response.data.user));
+
         try {
           const businessResponse = await axios.get('http://localhost:5000/api/business/check', {
             headers: {
-              Authorization: `Bearer ${response.data.token}`
-            }
+              Authorization: `Bearer ${response.data.token}`,
+            },
           });
 
           if (businessResponse.data.hasBusiness) {
-            navigate('/admin/index'); // Redirect to dashboard if they have a business
+            navigate('/admin/index');
           } else {
-            navigate('/standalone/business-registration'); // Redirect to business registration
+            navigate('/standalone/business-registration');
           }
         } catch (error) {
           console.error('Error checking business:', error);
-          // Default to business registration on error
           navigate('/standalone/business-registration');
         }
       } else {
@@ -70,6 +69,7 @@
       }
     }
   };
+
   return (
     <Container className="mt-5">
       <Row className="justify-content-center">
@@ -123,30 +123,6 @@
                   </InputGroup>
                 </FormGroup>
 
-<<<<<<< HEAD
-                  <div className="text-center">
-                    <Button
-                        className="my-4"
-                        color="primary"
-                        type="submit"
-                        disabled={!!errors.email || !!errors.password || !email || !password}
-                    >
-                      Login
-                    </Button>
-                  </div>
-                  <div className="text-center">
-                    <Link to="/auth/register">Don't have an account? Register</Link>
-                  </div>
-                  <div className="text-center">
-                    <Link to="/auth/password-reset">Forget the password? Click here</Link>
-                  </div>
-                </Form>
-              </CardBody>
-            </Card>
-          </Col>
-        </Row>
-      </Container>
-=======
                 <div className="text-center">
                   <Button
                     className="my-4"
@@ -157,8 +133,12 @@
                     Login
                   </Button>
                 </div>
+
                 <div className="text-center">
                   <Link to="/auth/register">Don't have an account? Register</Link>
+                </div>
+                <div className="text-center">
+                  <Link to="/auth/password-reset">Forget the password? Click here</Link>
                 </div>
               </Form>
             </CardBody>
@@ -166,7 +146,6 @@
         </Col>
       </Row>
     </Container>
->>>>>>> fb78dc21
   );
 };
 
